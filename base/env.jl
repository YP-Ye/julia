--- conflicted
+++ resolved
@@ -31,12 +31,8 @@
     if len == 0
         $errorcase
     end
-<<<<<<< HEAD
-    cstring(convert(Ptr{Uint8},_jl_win_getenv($var,len)))
+    bytestring(_jl_win_getenv($var,len))
 end
-=======
-    bytestring(val)
->>>>>>> 4f692899
 end
 
 getenv(var::String) = @accessEnv var error("getenv: undefined variable: ", var)
@@ -69,31 +65,10 @@
 
 ## ENV: hash interface ##
 
-<<<<<<< HEAD
 @unix_only type EnvHash <: Associative{ByteString,ByteString}; end
 @windows_only type EnvHash <: Associative{ByteString,ByteString}
     block::Ptr{Uint8}
     EnvHash() = new(C_NULL)
-=======
-type EnvHash <: Associative{ByteString,ByteString}; end
-
-const ENV = EnvHash()
-
-function ref(::EnvHash, k::String)
-    val = ccall(:getenv, Ptr{Uint8}, (Ptr{Uint8},), k)
-    if val == C_NULL
-        throw(KeyError(k))
-    end
-    bytestring(val)
-end
-
-function get(::EnvHash, k::String, deflt)
-    val = ccall(:getenv, Ptr{Uint8}, (Ptr{Uint8},), k)
-    if val == C_NULL
-        return deflt
-    end
-    bytestring(val)
->>>>>>> 4f692899
 end
 const ENV = EnvHash()
 
