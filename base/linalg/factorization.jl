--- conflicted
+++ resolved
@@ -391,12 +391,8 @@
     S = promote_type(TA,Tb)
     m,n = size(A)
     m == length(b) || throw(DimensionMismatch("left hand side has $m rows, but right hand side has length $(length(b))"))
-<<<<<<< HEAD
-    n > m ? A_ldiv_B!(convert(Factorization{S},A),[b;zeros(S,n-m)]) : A_ldiv_B!(convert(Factorization{S},A), S == Tb ? copy(b) : convert(AbstractVector{S}, b))
-=======
-    x = n > m ? A_ldiv_B!(convert(Factorization{S},A),[b,zeros(S,n-m)]) : A_ldiv_B!(convert(Factorization{S},A), S == Tb ? copy(b) : convert(AbstractVector{S}, b))
+    x = n > m ? A_ldiv_B!(convert(Factorization{S},A),[b;zeros(S,n-m)]) : A_ldiv_B!(convert(Factorization{S},A), S == Tb ? copy(b) : convert(AbstractVector{S}, b))
     return length(x) > n ? x[1:n] : x
->>>>>>> 93c3a58a
 end
 function \{TA,TB}(A::Union(QR{TA},QRCompactWY{TA},QRPivoted{TA}),B::StridedMatrix{TB})
     S = promote_type(TA,TB)
