--- conflicted
+++ resolved
@@ -289,30 +289,17 @@
     err < 0 && throw(SystemError("unable to read directory $path", -err))
     #uv_error("unable to read directory $path", err)
 
-<<<<<<< HEAD
-    # The list of dir entries is returned as a contiguous sequence of null-terminated
-    # strings, the first of which is pointed to by ptr in uv_readdir_req.
-    # The following lines extracts those strings into dirent
+    # iterate the listing into entries
     entries = String[]
-    offset = 0
-
-    for i = 1:file_count
-        entry = bytestring(ccall(:jl_uv_fs_t_ptr_offset, Cstring,
-                                 (Ptr{UInt8}, Int32), uv_readdir_req, offset))
-        push!(entries, entry)
-        offset += sizeof(entry) + 1   # offset to the next entry
-=======
-    entries = ByteString[]
     ent = Ref{uv_dirent_t}()
     while Base.UV_EOF != ccall(:uv_fs_scandir_next, Cint, (Ptr{Void}, Ptr{uv_dirent_t}), uv_readdir_req, ent)
         push!(entries, bytestring(ent[].name))
->>>>>>> d9cdda68
     end
 
     # Clean up the request string
     ccall(:jl_uv_fs_req_cleanup, Void, (Ptr{UInt8},), uv_readdir_req)
 
-    entries
+    return entries
 end
 
 readdir() = readdir(".")
