// This file is a part of Julia. License is MIT: https://julialang.org/license

/*
  Types
  . type union, type cache, and instantiation
  . builtin type definitions
*/
#include <stdlib.h>
#include <string.h>
#include <assert.h>
#ifdef _OS_WINDOWS_
#include <malloc.h>
#endif
#include "julia.h"
#include "julia_internal.h"
#include "builtin_proto.h"

#ifdef __cplusplus
extern "C" {
#endif

jl_datatype_t *jl_any_type;
jl_unionall_t *jl_type_type;
jl_typename_t *jl_type_typename;
jl_methtable_t *jl_type_type_mt;
jl_datatype_t *jl_typename_type;
jl_datatype_t *jl_sym_type;
jl_datatype_t *jl_symbol_type;
jl_datatype_t *jl_ssavalue_type;
jl_datatype_t *jl_abstractslot_type;
jl_datatype_t *jl_slotnumber_type;
jl_datatype_t *jl_typedslot_type;
jl_datatype_t *jl_simplevector_type;
jl_typename_t *jl_tuple_typename;
jl_datatype_t *jl_anytuple_type;
jl_datatype_t *jl_emptytuple_type=NULL;
jl_unionall_t *jl_anytuple_type_type;
jl_typename_t *jl_vecelement_typename;
jl_unionall_t *jl_vararg_type;
jl_typename_t *jl_vararg_typename;
jl_datatype_t *jl_tvar_type;
jl_datatype_t *jl_uniontype_type;
jl_datatype_t *jl_unionall_type;
jl_datatype_t *jl_datatype_type;
jl_datatype_t *jl_function_type;
jl_datatype_t *jl_builtin_type;

jl_datatype_t *jl_typeofbottom_type;
jl_value_t *jl_bottom_type;
jl_unionall_t *jl_abstractarray_type;
jl_unionall_t *jl_densearray_type;

jl_datatype_t *jl_bool_type;
jl_datatype_t *jl_char_type;
jl_datatype_t *jl_int8_type;
jl_datatype_t *jl_uint8_type;
jl_datatype_t *jl_int16_type;
jl_datatype_t *jl_uint16_type;
jl_datatype_t *jl_int32_type;
jl_datatype_t *jl_uint32_type;
jl_datatype_t *jl_int64_type;
jl_datatype_t *jl_uint64_type;
jl_datatype_t *jl_float16_type;
jl_datatype_t *jl_float32_type;
jl_datatype_t *jl_float64_type;
jl_datatype_t *jl_floatingpoint_type;
jl_datatype_t *jl_number_type;
jl_unionall_t *jl_complex_type;
jl_datatype_t *jl_signed_type;

JL_DLLEXPORT jl_value_t *jl_emptytuple=NULL;
jl_svec_t *jl_emptysvec;
jl_value_t *jl_nothing;

JL_DLLEXPORT jl_value_t *jl_true;
JL_DLLEXPORT jl_value_t *jl_false;

jl_unionall_t *jl_typetype_type;
jl_value_t    *jl_ANY_flag;

jl_unionall_t *jl_array_type;
jl_typename_t *jl_array_typename;
jl_value_t *jl_array_uint8_type;
jl_value_t *jl_array_any_type=NULL;
jl_value_t *jl_array_symbol_type;
jl_datatype_t *jl_weakref_type;
jl_datatype_t *jl_abstractstring_type;
jl_datatype_t *jl_string_type;
jl_datatype_t *jl_expr_type;
jl_datatype_t *jl_globalref_type;
jl_datatype_t *jl_linenumbernode_type;
jl_datatype_t *jl_labelnode_type;
jl_datatype_t *jl_gotonode_type;
jl_datatype_t *jl_quotenode_type;
jl_datatype_t *jl_newvarnode_type;
jl_datatype_t *jl_intrinsic_type;
jl_datatype_t *jl_method_type;
jl_datatype_t *jl_methtable_type;
jl_datatype_t *jl_typemap_entry_type;
jl_datatype_t *jl_typemap_level_type;
jl_datatype_t *jl_method_instance_type;
jl_datatype_t *jl_code_info_type;
jl_datatype_t *jl_module_type;
jl_datatype_t *jl_errorexception_type=NULL;
jl_datatype_t *jl_argumenterror_type;
jl_datatype_t *jl_typeerror_type;
jl_datatype_t *jl_methoderror_type;
jl_datatype_t *jl_loaderror_type;
jl_datatype_t *jl_initerror_type;
jl_datatype_t *jl_undefvarerror_type;
jl_unionall_t *jl_ref_type;
jl_unionall_t *jl_pointer_type;
jl_typename_t *jl_pointer_typename;
jl_datatype_t *jl_void_type;
jl_datatype_t *jl_voidpointer_type;
jl_value_t *jl_an_empty_vec_any=NULL;
jl_value_t *jl_stackovf_exception;
#ifdef SEGV_EXCEPTION
jl_value_t *jl_segv_exception;
#endif
JL_DLLEXPORT jl_value_t *jl_diverror_exception;
JL_DLLEXPORT jl_value_t *jl_domain_exception;
JL_DLLEXPORT jl_value_t *jl_overflow_exception;
JL_DLLEXPORT jl_value_t *jl_undefref_exception;
jl_value_t *jl_interrupt_exception;
jl_datatype_t *jl_boundserror_type;
jl_value_t *jl_memory_exception;
jl_value_t *jl_readonlymemory_exception;
union jl_typemap_t jl_cfunction_list;

jl_cgparams_t jl_default_cgparams = {1, 1, 1, 1, 1, 1, 1, {NULL, NULL, NULL}};

// --- type properties and predicates ---

static int typeenv_has(jl_typeenv_t *env, jl_tvar_t *v)
{
    while (env != NULL) {
        if (env->var == v)
            return 1;
        env = env->prev;
    }
    return 0;
}

static int has_free_typevars(jl_value_t *v, jl_typeenv_t *env)
{
    if (jl_typeis(v, jl_tvar_type)) {
        return !typeenv_has(env, (jl_tvar_t*)v);
    }
    if (jl_is_uniontype(v))
        return has_free_typevars(((jl_uniontype_t*)v)->a, env) ||
            has_free_typevars(((jl_uniontype_t*)v)->b, env);
    if (jl_is_unionall(v)) {
        jl_unionall_t *ua = (jl_unionall_t*)v;
        jl_typeenv_t newenv = { ua->var, NULL, env };
        return has_free_typevars(ua->var->lb, env) || has_free_typevars(ua->var->ub, env) ||
            has_free_typevars(ua->body, &newenv);
    }
    if (jl_is_datatype(v)) {
        int expect = ((jl_datatype_t*)v)->hasfreetypevars;
        if (expect == 0 || env == NULL)
            return expect;
        size_t i;
        for (i=0; i < jl_nparams(v); i++) {
            if (has_free_typevars(jl_tparam(v,i), env)) {
                assert(expect);
                return 1;
            }
        }
    }
    return 0;
}

JL_DLLEXPORT int jl_has_free_typevars(jl_value_t *v)
{
    return has_free_typevars(v, NULL);
}

static void find_free_typevars(jl_value_t *v, jl_typeenv_t *env, jl_array_t *out)
{
    if (jl_typeis(v, jl_tvar_type)) {
        if (!typeenv_has(env, (jl_tvar_t*)v))
            jl_array_ptr_1d_push(out, v);
    }
    else if (jl_is_uniontype(v)) {
        find_free_typevars(((jl_uniontype_t*)v)->a, env, out);
        find_free_typevars(((jl_uniontype_t*)v)->b, env, out);
    }
    else if (jl_is_unionall(v)) {
        jl_unionall_t *ua = (jl_unionall_t*)v;
        jl_typeenv_t newenv = { ua->var, NULL, env };
        find_free_typevars(ua->var->lb, env, out);
        find_free_typevars(ua->var->ub, env, out);
        find_free_typevars(ua->body, &newenv, out);
    }
    else if (jl_is_datatype(v)) {
        if (!((jl_datatype_t*)v)->hasfreetypevars)
            return;
        size_t i;
        for (i=0; i < jl_nparams(v); i++)
            find_free_typevars(jl_tparam(v,i), env, out);
    }
}

JL_DLLEXPORT jl_array_t *jl_find_free_typevars(jl_value_t *v)
{
    jl_array_t *out = jl_alloc_vec_any(0);
    JL_GC_PUSH1(&out);
    find_free_typevars(v, NULL, out);
    JL_GC_POP();
    return out;
}

// test whether a type has vars bound by the given environment
static int jl_has_bound_typevars(jl_value_t *v, jl_typeenv_t *env)
{
    if (jl_typeis(v, jl_tvar_type))
        return typeenv_has(env, (jl_tvar_t*)v);
    if (jl_is_uniontype(v))
        return jl_has_bound_typevars(((jl_uniontype_t*)v)->a, env) ||
            jl_has_bound_typevars(((jl_uniontype_t*)v)->b, env);
    if (jl_is_unionall(v)) {
        jl_unionall_t *ua = (jl_unionall_t*)v;
        if (jl_has_bound_typevars(ua->var->lb, env) || jl_has_bound_typevars(ua->var->ub, env))
            return 1;
        jl_typeenv_t *te = env;
        while (te != NULL) {
            if (te->var == ua->var)
                break;
            te = te->prev;
        }
        if (te) te->var = NULL;  // temporarily remove this var from env
        int ans = jl_has_bound_typevars(ua->body, env);
        if (te) te->var = ua->var;
        return ans;
    }
    if (jl_is_datatype(v)) {
        if (!((jl_datatype_t*)v)->hasfreetypevars)
            return 0;
        size_t i;
        for (i=0; i < jl_nparams(v); i++) {
            if (jl_has_bound_typevars(jl_tparam(v,i), env))
                return 1;
        }
    }
    return 0;
}

JL_DLLEXPORT int jl_has_typevar(jl_value_t *t, jl_tvar_t *v)
{
    jl_typeenv_t env = { v, NULL, NULL };
    return jl_has_bound_typevars(t, &env);
}

static int _jl_has_typevar_from_ua(jl_value_t *t, jl_unionall_t *ua, jl_typeenv_t *prev)
{
    jl_typeenv_t env = { ua->var, NULL, prev };
    if (jl_is_unionall(ua->body))
        return _jl_has_typevar_from_ua(t, (jl_unionall_t*)ua->body, &env);
    else
        return jl_has_bound_typevars(t, &env);
}

JL_DLLEXPORT int jl_has_typevar_from_unionall(jl_value_t *t, jl_unionall_t *ua)
{
    return _jl_has_typevar_from_ua(t, ua, NULL);
}


JL_DLLEXPORT int (jl_is_concrete_type)(jl_value_t *v)
{
    if (jl_is_datatype(v)) {
        int isconcrete = ((jl_datatype_t*)v)->isconcrete;
#ifdef NDEBUG
        return isconcrete;
#else
        if (((jl_datatype_t*)v)->abstract) {
            int x = 0;
            if (jl_is_type_type(v))
                x = !jl_has_free_typevars(jl_tparam0(v));
            assert(x == isconcrete);
            return x;
        }
        jl_svec_t *t = ((jl_datatype_t*)v)->parameters;
        size_t l = jl_svec_len(t);
        if (((jl_datatype_t*)v)->name == jl_tuple_typename) {
            for(int i=0; i < l; i++) {
                jl_value_t *p = jl_svecref(t,i);
                if (!jl_is_concrete_type(p) && p != jl_bottom_type) {
                    assert(!isconcrete);
                    return 0;
                }
            }
        }
        else {
            for(int i=0; i < l; i++) {
                if (jl_has_free_typevars(jl_svecref(t, i))) {
                    assert(!isconcrete);
                    return 0;
                }
            }
        }
        assert(isconcrete);
        return 1;
#endif
    }
    return 0;
}

// Return true for any type (Integer or Unsigned) that can fit in a
// size_t and pass back value, else return false
JL_DLLEXPORT int jl_get_size(jl_value_t *val, size_t *pnt)
{
    if (jl_is_long(val)) {
        ssize_t slen = jl_unbox_long(val);
        if (slen < 0)
            jl_errorf("size or dimension is negative: %d", slen);
        *pnt = slen;
        return 1;
    }
    return 0;
}

// --- type union ---

static int count_union_components(jl_value_t **types, size_t n)
{
    size_t i, c=0;
    for(i=0; i < n; i++) {
        jl_value_t *e = types[i];
        if (jl_is_uniontype(e)) {
            jl_uniontype_t *u = (jl_uniontype_t*)e;
            c += count_union_components(&u->a, 1);
            c += count_union_components(&u->b, 1);
        }
        else {
            c++;
        }
    }
    return c;
}

int jl_count_union_components(jl_value_t *v)
{
    if (!jl_is_uniontype(v)) return 1;
    jl_uniontype_t *u = (jl_uniontype_t*)v;
    return jl_count_union_components(u->a) + jl_count_union_components(u->b);
}

// Return the `*pi`th element of a nested type union, according to a
// standard traversal order. Anything that is not itself a `Union` is
// considered an "element". `*pi` is destroyed in the process.
static jl_value_t *nth_union_component(jl_value_t *v, int *pi)
{
    if (!jl_is_uniontype(v)) {
        if (*pi == 0)
            return v;
        (*pi)--;
        return NULL;
    }
    jl_uniontype_t *u = (jl_uniontype_t*)v;
    jl_value_t *a = nth_union_component(u->a, pi);
    if (a) return a;
    return nth_union_component(u->b, pi);
}

jl_value_t *jl_nth_union_component(jl_value_t *v, int i)
{
    return nth_union_component(v, &i);
}

static void flatten_type_union(jl_value_t **types, size_t n, jl_value_t **out, size_t *idx)
{
    size_t i;
    for(i=0; i < n; i++) {
        jl_value_t *e = types[i];
        if (jl_is_uniontype(e)) {
            jl_uniontype_t *u = (jl_uniontype_t*)e;
            flatten_type_union(&u->a, 1, out, idx);
            flatten_type_union(&u->b, 1, out, idx);
        }
        else {
            out[*idx] = e;
            (*idx)++;
        }
    }
}

JL_DLLEXPORT jl_value_t *jl_type_union(jl_value_t **ts, size_t n)
{
    if (n == 0) return (jl_value_t*)jl_bottom_type;
    size_t i;
    for(i=0; i < n; i++) {
        jl_value_t *pi = ts[i];
        if (!(jl_is_type(pi) || jl_is_typevar(pi)) || jl_is_vararg_type(pi))
            jl_type_error_rt("Union", "parameter", (jl_value_t*)jl_type_type, pi);
    }
    if (n == 1) return ts[0];

    size_t nt = count_union_components(ts, n);
    jl_value_t **temp;
    JL_GC_PUSHARGS(temp, nt+1);
    size_t count = 0;
    flatten_type_union(ts, n, temp, &count);
    assert(count == nt);
    size_t j;
    for(i=0; i < nt; i++) {
        int has_free = temp[i]!=NULL && jl_has_free_typevars(temp[i]);
        for(j=0; j < nt; j++) {
            if (j != i && temp[i] && temp[j]) {
                if (temp[i] == temp[j] || temp[i] == jl_bottom_type ||
                    temp[j] == (jl_value_t*)jl_any_type ||
                    (!has_free && !jl_has_free_typevars(temp[j]) &&
                     jl_subtype(temp[i], temp[j]))) {
                    temp[i] = NULL;
                }
            }
        }
    }
    jl_value_t **ptu = &temp[nt];
    *ptu = jl_bottom_type;
    int k;
    for (k = (int)nt-1; k >= 0; --k) {
        if (temp[k] != NULL) {
            if (*ptu == jl_bottom_type)
                *ptu = temp[k];
            else
                *ptu = jl_new_struct(jl_uniontype_type, temp[k], *ptu);
        }
    }
    assert(*ptu != NULL);
    jl_value_t *tu = *ptu;
    JL_GC_POP();
    return tu;
}

// unionall types -------------------------------------------------------------

JL_DLLEXPORT jl_tvar_t *jl_new_typevar(jl_sym_t *name, jl_value_t *lb, jl_value_t *ub)
{
    if ((lb != jl_bottom_type && !jl_is_type(lb) && !jl_is_typevar(lb)) || jl_is_vararg_type(lb))
        jl_type_error_rt("TypeVar", "lower bound", (jl_value_t*)jl_type_type, lb);
    if ((ub != (jl_value_t*)jl_any_type && !jl_is_type(ub) && !jl_is_typevar(ub)) || jl_is_vararg_type(ub))
        jl_type_error_rt("TypeVar", "upper bound", (jl_value_t*)jl_type_type, ub);
    jl_ptls_t ptls = jl_get_ptls_states();
    jl_tvar_t *tv = (jl_tvar_t*)jl_gc_alloc(ptls, sizeof(jl_tvar_t), jl_tvar_type);
    tv->name = name;
    tv->lb = lb;
    tv->ub = ub;
    return tv;
}

JL_DLLEXPORT jl_value_t *jl_type_unionall(jl_tvar_t *v, jl_value_t *body)
{
    if (!jl_is_type(body) && !jl_is_typevar(body))
        jl_type_error_rt("UnionAll", "", (jl_value_t*)jl_type_type, body);
    // normalize `T where T<:S` => S
    if (body == (jl_value_t*)v)
        return v->ub;
    // where var doesn't occur in body just return body
    if (!jl_has_typevar(body, v))
        return body;
    //if (v->lb == v->ub)  // TODO maybe
    //    return jl_substitute_var(body, v, v->ub);
    return jl_new_struct(jl_unionall_type, v, body);
}

// --- type instantiation and cache ---

static int contains_unions(jl_value_t *type)
{
    if (jl_is_uniontype(type) || jl_is_unionall(type)) return 1;
    if (!jl_is_datatype(type)) return 0;
    int i;
    for(i=0; i < jl_nparams(type); i++) {
        if (contains_unions(jl_tparam(type,i)))
            return 1;
    }
    return 0;
}

static intptr_t wrapper_id(jl_value_t *t)
{
    // DataType wrappers occur often, e.g. when called as constructors.
    // make sure any type equal to a wrapper gets a consistent, ordered ID.
    if (!jl_is_unionall(t)) return 0;
    jl_value_t *u = jl_unwrap_unionall(t);
    if (jl_is_datatype(u) && ((jl_datatype_t*)u)->name->wrapper == t)
        return ((jl_datatype_t*)u)->name->hash;
    return 0;
}

// this function determines whether a type is simple enough to form
// a total order based on UIDs and object_id.
static int is_typekey_ordered(jl_value_t **key, size_t n)
{
    size_t i;
    for(i=0; i < n; i++) {
        jl_value_t *k = key[i];
        if (jl_is_typevar(k))
            return 0;
        if (jl_is_type(k) && k != jl_bottom_type && !wrapper_id(k) &&
            !(jl_is_datatype(k) && (((jl_datatype_t*)k)->uid ||
                                    (!jl_has_free_typevars(k) && !contains_unions(k)))))
            return 0;
    }
    return 1;
}

// ordered comparison of types
static int typekey_compare(jl_datatype_t *tt, jl_value_t **key, size_t n)
{
    size_t j;
    if (tt == NULL) return -1;  // place NULLs at end to allow padding for fast growing
    size_t tnp = jl_nparams(tt);
    if (n < tnp) return -1;
    if (n > tnp) return 1;
    for(j=0; j < n; j++) {
        jl_value_t *kj = key[j], *tj = jl_svecref(tt->parameters,j);
        if (tj != kj) {
            int dtk = jl_is_datatype(kj);
            if (!jl_is_datatype(tj)) {
                if (dtk) return 1;
                uint32_t tid = wrapper_id(tj), kid = wrapper_id(kj);
                if (kid != tid)
                    return kid < tid ? -1 : 1;
                if (tid)
                    continue;
                if (jl_egal(tj, kj))
                    continue;
                return (jl_object_id(kj) < jl_object_id(tj) ? -1 : 1);
            }
            else if (!dtk) {
                return -1;
            }
            assert(dtk && jl_is_datatype(tj));
            jl_datatype_t *dt = (jl_datatype_t*)tj;
            jl_datatype_t *dk = (jl_datatype_t*)kj;
            if (dk->uid != dt->uid) {
                return dk->uid < dt->uid ? -1 : 1;
            }
            else if (dk->uid != 0) {
                assert(0);
            }
            else if (dk->name->hash != dt->name->hash) {
                return dk->name->hash < dt->name->hash ? -1 : 1;
            }
            else {
                int cmp = typekey_compare(dt, jl_svec_data(dk->parameters), jl_nparams(dk));
                if (cmp != 0)
                    return cmp;
            }
        }
    }
    return 0;
}

static int dt_compare(const void *ap, const void *bp)
{
    jl_datatype_t *a = *(jl_datatype_t**)ap;
    jl_datatype_t *b = *(jl_datatype_t**)bp;
    if (a == b) return 0;
    if (b == NULL) return -1;
    if (a == NULL) return 1;
    return typekey_compare(b, jl_svec_data(a->parameters), jl_svec_len(a->parameters));
}

void jl_resort_type_cache(jl_svec_t *c)
{
    qsort(jl_svec_data(c), jl_svec_len(c), sizeof(jl_value_t*), dt_compare);
}

static int typekey_eq(jl_datatype_t *tt, jl_value_t **key, size_t n)
{
    size_t j;
    size_t tnp = jl_nparams(tt);
    if (n != tnp) return 0;
    if (tt->name == jl_type_typename) {
        // for Type{T}, require `typeof(T)` to match also, to avoid incorrect
        // dispatch from changing the type of something.
        // this should work because `Type`s don't have uids, and aren't the
        // direct tags of values so we don't rely on pointer equality.
        jl_value_t *kj = key[0], *tj = jl_tparam0(tt);
        return (kj == tj || (jl_typeof(tj) == jl_typeof(kj) && jl_types_equal(tj, kj)));
    }
    for(j=0; j < n; j++) {
        jl_value_t *kj = key[j], *tj = jl_svecref(tt->parameters,j);
        if (tj != kj && !jl_types_equal(tj, kj))
            return 0;
    }
    return 1;
}

// look up a type in a cache by binary or linear search.
// if found, returns the index of the found item. if not found, returns
// ~n, where n is the index where the type should be inserted.
static ssize_t lookup_type_idx(jl_typename_t *tn, jl_value_t **key, size_t n, int ordered)
{
    if (n==0) return -1;
    if (ordered) {
        jl_svec_t *cache = tn->cache;
        jl_datatype_t **data = (jl_datatype_t**)jl_svec_data(cache);
        size_t cl = jl_svec_len(cache);
        ssize_t lo = -1;
        ssize_t hi = cl;
        while (lo < hi-1) {
            ssize_t m = ((size_t)(lo+hi))>>1;
            int cmp = typekey_compare(data[m], key, n);
            if (cmp > 0)
                lo = m;
            else
                hi = m;
        }
        /*
          When a module is replaced, the new versions of its types are different but
          cannot be distinguished by typekey_compare, since the TypeNames can only
          be distinguished by addresses, which don't have a reliable order. So we
          need to allow sequences of typekey_compare-equal types in the ordered cache.
        */
        while (hi < cl && typekey_compare(data[hi], key, n) == 0) {
            if (typekey_eq(data[hi], key, n))
                return hi;
            hi++;
        }
        return ~hi;
    }
    else {
        jl_svec_t *cache = tn->linearcache;
        jl_datatype_t **data = (jl_datatype_t**)jl_svec_data(cache);
        size_t cl = jl_svec_len(cache);
        ssize_t i;
        for(i=0; i < cl; i++) {
            jl_datatype_t *tt = data[i];
            if (tt == NULL) return ~i;
            if (typekey_eq(tt, key, n))
                return i;
        }
        return ~cl;
    }
}

static jl_value_t *lookup_type(jl_typename_t *tn, jl_value_t **key, size_t n)
{
    JL_TIMING(TYPE_CACHE_LOOKUP);
    int ord = is_typekey_ordered(key, n);
    ssize_t idx = lookup_type_idx(tn, key, n, ord);
    jl_value_t *t = (idx < 0) ? NULL : jl_svecref(ord ? tn->cache : tn->linearcache, idx);
    return t;
}

static volatile int t_uid_ctr = 1;

int  jl_get_t_uid_ctr(void) { return t_uid_ctr; }
void jl_set_t_uid_ctr(int i) { t_uid_ctr=i; }

int jl_assign_type_uid(void)
{
    assert(t_uid_ctr != 0);
    return jl_atomic_fetch_add(&t_uid_ctr, 1);
}

static int is_cacheable(jl_datatype_t *type)
{
    // only cache types whose behavior will not depend on the identities
    // of contained TypeVars
    assert(jl_is_datatype(type));
    jl_svec_t *t = type->parameters;
    if (jl_svec_len(t) == 0) return 0;
    // cache abstract types with no free type vars
    if (jl_is_abstracttype(type))
        return !jl_has_free_typevars((jl_value_t*)type);
    // ... or concrete types
    return jl_is_concrete_type((jl_value_t*)type);
}

static void cache_insert_type(jl_value_t *type, ssize_t insert_at, int ordered)
{
    assert(jl_is_datatype(type));
    // assign uid if it hasn't been done already
    if (!jl_is_abstracttype(type) && ((jl_datatype_t*)type)->uid==0)
        ((jl_datatype_t*)type)->uid = jl_assign_type_uid();
    jl_svec_t *cache;
    if (ordered)
        cache = ((jl_datatype_t*)type)->name->cache;
    else
        cache = ((jl_datatype_t*)type)->name->linearcache;
    assert(jl_is_svec(cache));
    size_t n = jl_svec_len(cache);
    if (n==0 || jl_svecref(cache,n-1) != NULL) {
        jl_svec_t *nc = jl_alloc_svec(n < 8 ? 8 : (n*3)>>1);
        memcpy(jl_svec_data(nc), jl_svec_data(cache), sizeof(void*) * n);
        if (ordered)
            ((jl_datatype_t*)type)->name->cache = nc;
        else
            ((jl_datatype_t*)type)->name->linearcache = nc;
        jl_gc_wb(((jl_datatype_t*)type)->name, nc);
        cache = nc;
        n = jl_svec_len(nc);
    }
    jl_value_t **p = jl_svec_data(cache);
    size_t i = insert_at;
    jl_value_t *temp = p[i], *temp2;
    jl_svecset(cache, insert_at, (jl_value_t*)type);
    assert(i < n-1 || temp == NULL);
    while (temp != NULL && i < n-1) {
        i++;
        temp2 = p[i];
        p[i] = temp;
        temp = temp2;
    }
}

jl_value_t *jl_cache_type_(jl_datatype_t *type)
{
    if (is_cacheable(type)) {
        JL_TIMING(TYPE_CACHE_INSERT);
        int ord = is_typekey_ordered(jl_svec_data(type->parameters), jl_svec_len(type->parameters));
        ssize_t idx = lookup_type_idx(type->name, jl_svec_data(type->parameters),
                                      jl_svec_len(type->parameters), ord);
        if (idx >= 0)
            type = (jl_datatype_t*)jl_svecref(ord ? type->name->cache : type->name->linearcache, idx);
        else
            cache_insert_type((jl_value_t*)type, ~idx, ord);
    }
    return (jl_value_t*)type;
}

// type instantiation

static int within_typevar(jl_value_t *t, jl_value_t *vlb, jl_value_t *vub)
{
    jl_value_t *lb = t, *ub = t;
    if (jl_is_typevar(t) || jl_has_free_typevars(t)) {
        // TODO: automatically restrict typevars in method definitions based on
        // types they are used in.
        return 1;
        //lb = ((jl_tvar_t*)t)->lb;
        //ub = ((jl_tvar_t*)t)->ub;
    }
    else if (!jl_is_type(t)) {
        return vlb == jl_bottom_type && vub == (jl_value_t*)jl_any_type;
    }
    return jl_subtype(vlb, lb) && jl_subtype(ub, vub);
}

typedef struct _jl_typestack_t jl_typestack_t;

static jl_value_t *inst_datatype(jl_datatype_t *dt, jl_svec_t *p, jl_value_t **iparams, size_t ntp,
                                 int cacheable, jl_typestack_t *stack);

jl_value_t *jl_apply_type(jl_value_t *tc, jl_value_t **params, size_t n)
{
    if (tc == (jl_value_t*)jl_anytuple_type)
        return (jl_value_t*)jl_apply_tuple_type_v(params, n);
    if (tc == (jl_value_t*)jl_uniontype_type)
        return (jl_value_t*)jl_type_union(params, n);
    size_t i;
    if (n > 1) {
        // detect common case of applying a wrapper, where we know that all parameters will
        // end up as direct parameters of a certain datatype, which can be optimized.
        jl_value_t *u = jl_unwrap_unionall(tc);
        if (jl_is_datatype(u) && n == jl_nparams((jl_datatype_t*)u) &&
            ((jl_datatype_t*)u)->name->wrapper == tc) {
            int cacheable = 1;
            for(i=0; i < n; i++) {
                if (jl_has_free_typevars(params[i])) {
                    cacheable = 0; break;
                }
            }
            return inst_datatype((jl_datatype_t*)u, NULL, params, n, cacheable, NULL);
        }
    }
    JL_GC_PUSH1(&tc);
    jl_value_t *tc0 = tc;
    for (i=0; i < n; i++) {
        if (!jl_is_unionall(tc0))
            jl_error("too many parameters for type");
        jl_value_t *pi = params[i];

        tc0 = ((jl_unionall_t*)tc0)->body;
        // doing a substitution can cause later UnionAlls to be dropped,
        // as in `NTuple{0,T} where T` => `Tuple{}`. allow values to be
        // substituted for these missing parameters.
        // TODO: figure out how to get back a type error for e.g.
        // S = Tuple{Vararg{T,N}} where T<:NTuple{N} where N
        // S{0,Int}
        if (!jl_is_unionall(tc)) continue;

        jl_unionall_t *ua = (jl_unionall_t*)tc;
        if (!jl_has_free_typevars(ua->var->lb) && !jl_has_free_typevars(ua->var->ub) &&
            !within_typevar(pi, ua->var->lb, ua->var->ub)) {
            jl_datatype_t *inner = (jl_datatype_t*)jl_unwrap_unionall(tc);
            int iswrapper = 0;
            if (jl_is_datatype(inner)) {
                jl_value_t *temp = inner->name->wrapper;
                while (jl_is_unionall(temp)) {
                    if (temp == tc) {
                        iswrapper = 1;
                        break;
                    }
                    temp = ((jl_unionall_t*)temp)->body;
                }
            }
            // if this is a wrapper, let check_datatype_parameters give the error
            if (!iswrapper)
                jl_type_error_rt("Type", jl_symbol_name(ua->var->name), (jl_value_t*)ua->var, pi);
        }

        tc = jl_instantiate_unionall(ua, pi);
    }
    JL_GC_POP();
    return tc;
}

JL_DLLEXPORT jl_value_t *jl_apply_type1(jl_value_t *tc, jl_value_t *p1)
{
    JL_GC_PUSH1(&p1);
    jl_value_t *t = jl_apply_type(tc, &p1, 1);
    JL_GC_POP();
    return t;
}

JL_DLLEXPORT jl_value_t *jl_apply_type2(jl_value_t *tc, jl_value_t *p1, jl_value_t *p2)
{
    jl_value_t **args;
    JL_GC_PUSHARGS(args, 2);
    args[0] = p1; args[1] = p2;
    jl_value_t *t = jl_apply_type(tc, args, 2);
    JL_GC_POP();
    return t;
}

JL_DLLEXPORT jl_value_t *jl_tupletype_fill(size_t n, jl_value_t *v)
{
    // TODO: replace with just using NTuple
    jl_value_t *p = NULL;
    JL_GC_PUSH1(&p);
    p = (jl_value_t*)jl_svec_fill(n, v);
    p = (jl_value_t*)jl_apply_tuple_type((jl_svec_t*)p);
    JL_GC_POP();
    return p;
}

JL_EXTENSION typedef struct _jl_typestack_t {
    jl_datatype_t *tt;
    struct _jl_typestack_t *prev;
} jl_typestack_t;

static jl_value_t *inst_type_w_(jl_value_t *t, jl_typeenv_t *env, jl_typestack_t *stack, int check);
static jl_svec_t *inst_all(jl_svec_t *p, jl_typeenv_t *env, jl_typestack_t *stack, int check);

JL_DLLEXPORT jl_value_t *jl_instantiate_unionall(jl_unionall_t *u, jl_value_t *p)
{
    jl_typeenv_t env = { u->var, p, NULL };
    return inst_type_w_(u->body, &env, NULL, 1);
}

jl_value_t *jl_substitute_var(jl_value_t *t, jl_tvar_t *var, jl_value_t *val)
{
    jl_typeenv_t env = { var, val, NULL };
    return inst_type_w_(t, &env, NULL, 1);
}

jl_value_t *jl_unwrap_unionall(jl_value_t *v)
{
    while (jl_is_unionall(v))
        v = ((jl_unionall_t*)v)->body;
    return v;
}

// wrap `t` in the same unionalls that surround `u`
jl_value_t *jl_rewrap_unionall(jl_value_t *t, jl_value_t *u)
{
    if (!jl_is_unionall(u))
        return t;
    JL_GC_PUSH1(&t);
    t = jl_rewrap_unionall(t, ((jl_unionall_t*)u)->body);
    t = jl_new_struct(jl_unionall_type, ((jl_unionall_t*)u)->var, t);
    JL_GC_POP();
    return t;
}

static jl_value_t *lookup_type_stack(jl_typestack_t *stack, jl_datatype_t *tt, size_t ntp,
                                     jl_value_t **iparams)
{
    // if an identical instantiation is already in process somewhere up the
    // stack, return it. this computes a fixed point for recursive types.
    jl_typename_t *tn = tt->name;
    while (stack != NULL) {
        if (stack->tt->name == tn &&
            ntp == jl_svec_len(stack->tt->parameters) &&
            typekey_eq(stack->tt, iparams, ntp)) {
            return (jl_value_t*)stack->tt;
        }
        stack = stack->prev;
    }
    return NULL;
}

static size_t jl_type_depth(jl_value_t *dt)
{
    if (jl_is_uniontype(dt)) {
        size_t ad = jl_type_depth(((jl_uniontype_t*)dt)->a);
        size_t bd = jl_type_depth(((jl_uniontype_t*)dt)->b);
        return ad > bd ? ad : bd;
    }
    else if (jl_is_unionall(dt)) {
        jl_unionall_t *ua = (jl_unionall_t*)dt;
        size_t bd = jl_type_depth(ua->body);
        if (ua->var->ub == (jl_value_t*)jl_any_type)
            return bd;
        size_t vd = jl_type_depth(ua->var->ub);
        return vd+1 > bd ? vd+1 : bd;
    }
    else if (jl_is_datatype(dt)) {
        return ((jl_datatype_t*)dt)->depth;
    }
    return 0;
}

void jl_precompute_memoized_dt(jl_datatype_t *dt)
{
    int istuple = dt->name == jl_tuple_typename;
    size_t i, l = jl_nparams(dt);
    dt->isconcrete = !dt->abstract || (jl_type_type != NULL && dt->name == jl_type_typename);
    for (i = 0; i < l; i++) {
        jl_value_t *p = jl_tparam(dt, i);
        size_t d = jl_type_depth(p) + 1;
        if (d > dt->depth)
            dt->depth = d;
        if (!dt->hasfreetypevars)
            dt->hasfreetypevars = jl_has_free_typevars(p);
        if (dt->isconcrete)
            dt->isconcrete = (istuple ? (jl_is_concrete_type(p) || p == jl_bottom_type) :
                                        !dt->hasfreetypevars);
    }
}

static void check_datatype_parameters(jl_typename_t *tn, jl_value_t **params, size_t np)
{
    jl_value_t *wrapper = tn->wrapper;
    jl_value_t **bounds;
    JL_GC_PUSHARGS(bounds, np*2);
    int i = 0;
    while (jl_is_unionall(wrapper)) {
        jl_tvar_t *tv = ((jl_unionall_t*)wrapper)->var;
        bounds[i++] = tv->lb;
        bounds[i++] = tv->ub;
        wrapper = ((jl_unionall_t*)wrapper)->body;
    }
    assert(i == np*2);
    wrapper = tn->wrapper;
    for(i=0; i < np; i++) {
        assert(jl_is_unionall(wrapper));
        jl_tvar_t *tv = ((jl_unionall_t*)wrapper)->var;
        if (!within_typevar(params[i], bounds[2*i], bounds[2*i+1])) {
            // TODO: pass a new version of `tv` containing the instantiated bounds
            jl_type_error_rt(jl_symbol_name(tn->name), jl_symbol_name(tv->name), (jl_value_t*)tv, params[i]);
        }
        int j;
        for(j=2*i+2; j < 2*np; j++) {
            jl_value_t*bj = bounds[j];
            if (bj != (jl_value_t*)jl_any_type && bj != jl_bottom_type)
                bounds[j] = jl_substitute_var(bj, tv, params[i]);
        }
        wrapper = ((jl_unionall_t*)wrapper)->body;
    }
    JL_GC_POP();
}

static arraylist_t partial_inst;
int inside_typedef = 0;

static jl_value_t *extract_wrapper(jl_value_t *t)
{
    t = jl_unwrap_unionall(t);
    if (jl_is_datatype(t))
        return ((jl_datatype_t*)t)->name->wrapper;
    if (jl_is_uniontype(t)) {
        jl_value_t *n1 = extract_wrapper(((jl_uniontype_t*)t)->a);
        if (n1 != NULL) return n1;
        return extract_wrapper(((jl_uniontype_t*)t)->b);
    }
    if (jl_is_typevar(t))
        return extract_wrapper(((jl_tvar_t*)t)->ub);
    return NULL;
}

// convert `Vararg{X, Y} where T` to `Vararg{X where T, Y}` where T doesn't occur free in Y
static jl_value_t *normalize_vararg(jl_value_t *va)
{
    assert(jl_is_vararg_type(va));
    if (!jl_is_unionall(va)) return va;
    jl_value_t *body=NULL;
    JL_GC_PUSH2(&va, &body);
    jl_unionall_t *ua = (jl_unionall_t*)va;
    body = normalize_vararg(ua->body);
    jl_value_t *unw = jl_unwrap_unionall(body);
    jl_value_t *va0 = jl_tparam0(unw), *va1 = jl_tparam1(unw);
    if (jl_has_typevar(va1, ua->var)) {
        if (body != ua->body)
            va = jl_type_unionall(ua->var, body);
    }
    else {
        va = jl_type_unionall(ua->var, va0);
        va = jl_wrap_vararg(va, va1);
        va = jl_rewrap_unionall(va, body);
    }
    JL_GC_POP();
    return va;
}

static jl_value_t *inst_datatype_inner(jl_datatype_t *dt, jl_svec_t *p, jl_value_t **iparams, size_t ntp,
                                       int cacheable, jl_typestack_t *stack, jl_typeenv_t *env)
{
    jl_typestack_t top;
    jl_typename_t *tn = dt->name;
    int istuple = (tn == jl_tuple_typename);
    // check type cache
    if (cacheable) {
        JL_LOCK(&typecache_lock); // Might GC
        size_t i;
        for(i=0; i < ntp; i++) {
            jl_value_t *pi = iparams[i];
            if (pi == jl_bottom_type)
                continue;
            if (jl_is_concrete_type(pi)) {
                assert(jl_is_datatype(pi));
                if (!((jl_datatype_t*)pi)->abstract)
                    continue;
            }
            // normalize types equal to wrappers
            jl_value_t *tw = extract_wrapper(pi);
            if (tw && tw != pi && (tn != jl_type_typename || jl_typeof(pi) == jl_typeof(tw)) &&
                jl_types_equal(pi, tw)) {
                iparams[i] = tw;
                if (p) jl_gc_wb(p, tw);
            }
        }
        jl_value_t *lkup = (jl_value_t*)lookup_type(tn, iparams, ntp);
        if (lkup != NULL) {
            JL_UNLOCK(&typecache_lock); // Might GC
            return lkup;
        }
    }
    jl_value_t *stack_lkup = lookup_type_stack(stack, dt, ntp, iparams);
    if (stack_lkup) {
        if (cacheable) JL_UNLOCK(&typecache_lock); // Might GC
        return stack_lkup;
    }

    if (!istuple) {
        if (jl_is_vararg_type((jl_value_t*)dt) && ntp == 2) {
            if (!jl_is_long(iparams[1]) && !jl_is_typevar(iparams[1])) {
                jl_type_error_rt("apply_type", "Vararg count", (jl_value_t*)jl_long_type, iparams[1]);
            }
        }
        // check parameters against bounds in type definition
        check_datatype_parameters(tn, iparams, ntp);
    }
    else if (ntp == 0 && jl_emptytuple_type != NULL) {
        // empty tuple type case
        if (cacheable) JL_UNLOCK(&typecache_lock); // Might GC
        return (jl_value_t*)jl_emptytuple_type;
    }

    jl_datatype_t *ndt = NULL;
    JL_GC_PUSH2(&p, &ndt);

    jl_value_t *last = iparams[ntp - 1];
    int isvatuple = 0;
    if (istuple && ntp > 0 && jl_is_vararg_type(last)) {
        isvatuple = 1;
        // normalize Tuple{..., Vararg{Int, 3}} to Tuple{..., Int, Int, Int}
        jl_value_t *va = jl_unwrap_unionall(last);
        jl_value_t *va0 = jl_tparam0(va), *va1 = jl_tparam1(va);
        // return same `Tuple` object for types equal to it
        if (ntp == 1 &&
            (last == (jl_value_t*)jl_vararg_type ||  // Tuple{Vararg} == Tuple
             (va0 == (jl_value_t*)jl_any_type &&
              jl_is_unionall(last) && va1 == (jl_value_t*)((jl_unionall_t*)last)->var))) {
            if (cacheable) JL_UNLOCK(&typecache_lock); // Might GC
            JL_GC_POP();
            return (jl_value_t*)jl_anytuple_type;
        }
        {
            JL_GC_PUSH1(&last);
            jl_value_t *last2 = normalize_vararg(last);
            if (last2 != last) {
                last = last2;
                p = jl_alloc_svec(ntp);
                for (size_t i = 0; i < ntp-1; i++)
                    jl_svecset(p, i, iparams[i]);
                jl_svecset(p, ntp-1, last);
            }
            JL_GC_POP();
        }
        if (jl_is_long(va1)) {
            ssize_t nt = jl_unbox_long(va1);
            if (nt < 0)
                jl_errorf("apply_type: Vararg length N is negative: %zd", nt);
            if (nt == 0 || !jl_has_free_typevars(va0)) {
                if (cacheable) JL_UNLOCK(&typecache_lock); // Might GC
                if (ntp == 1) {
                    JL_GC_POP();
                    return jl_tupletype_fill(nt, va0);
                }
                size_t i, l;
                p = jl_alloc_svec(ntp - 1 + nt);
                for (i = 0, l = ntp - 1; i < l; i++)
                    jl_svecset(p, i, iparams[i]);
                l = ntp - 1 + nt;
                for (; i < l; i++)
                    jl_svecset(p, i, va0);
                jl_value_t *ndt = (jl_value_t*)jl_apply_tuple_type(p);
                JL_GC_POP();
                return ndt;
            }
        }
    }

    // move array of instantiated parameters to heap; we need to keep it
    if (p == NULL) {
        p = jl_alloc_svec_uninit(ntp);
        for(size_t i=0; i < ntp; i++)
            jl_svecset(p, i, iparams[i]);
    }

    // create and initialize new type
    ndt = jl_new_uninitialized_datatype();
    // associate these parameters with the new type on
    // the stack, in case one of its field types references it.
    top.tt = (jl_datatype_t*)ndt;
    top.prev = stack;
    stack = &top;
    ndt->name = tn;
    jl_gc_wb(ndt, ndt->name);
    ndt->super = NULL;
    ndt->parameters = p;
    jl_gc_wb(ndt, ndt->parameters);
    ndt->types = istuple ? p : NULL; // to be filled in below
    ndt->mutabl = dt->mutabl;
    ndt->abstract = dt->abstract;
    ndt->instance = NULL;
    ndt->uid = 0;
    ndt->struct_decl = NULL;
    ndt->ditype = NULL;
    ndt->size = 0;
    jl_precompute_memoized_dt(ndt);

    // assign uid as early as possible
    if (cacheable && !ndt->abstract)
        ndt->uid = jl_assign_type_uid();

    if (istuple) {
        ndt->super = jl_any_type;
    }
    else if (dt->super) {
        ndt->super = (jl_datatype_t*)inst_type_w_((jl_value_t*)dt->super, env, stack, 1);
        jl_gc_wb(ndt, ndt->super);
    }
    jl_svec_t *ftypes = dt->types;
    if (ftypes == NULL || dt->super == NULL) {
        // in the process of creating this type definition:
        // need to instantiate the super and types fields later
        assert(inside_typedef && !istuple);
        arraylist_push(&partial_inst, ndt);
    }
    else {
        assert(ftypes != jl_emptysvec || jl_field_names(ndt) == jl_emptysvec);
        assert(ftypes == jl_emptysvec || !ndt->abstract);
        if (!istuple) {
            // recursively instantiate the types of the fields
            ndt->types = inst_all(ftypes, env, stack, 1);
            jl_gc_wb(ndt, ndt->types);
        }
    }
    if (jl_is_primitivetype(dt)) {
        ndt->size = dt->size;
        ndt->layout = dt->layout;
    }
    else if (cacheable && ndt->types != NULL && !ndt->abstract) {
        jl_compute_field_offsets(ndt);
    }

    if (istuple)
        ndt->ninitialized = ntp - isvatuple;
    else
        ndt->ninitialized = dt->ninitialized;

    if (cacheable) {
        jl_cache_type_(ndt);
        JL_UNLOCK(&typecache_lock); // Might GC
    }

    JL_GC_POP();
    return (jl_value_t*)ndt;
}

// Build an environment mapping a TypeName's parameters to parameter values.
// This is the environment needed for instantiating a type's supertype and field types.
static jl_value_t *inst_datatype_env(jl_value_t *dt, jl_svec_t *p, jl_value_t **iparams, size_t ntp,
                                     int cacheable, jl_typestack_t *stack, jl_typeenv_t *env, int c)
{
    if (jl_is_datatype(dt))
        return inst_datatype_inner((jl_datatype_t*)dt, p, iparams, ntp, cacheable, stack, env);
    assert(jl_is_unionall(dt));
    jl_unionall_t *ua = (jl_unionall_t*)dt;
    jl_typeenv_t e = { ua->var, iparams[c], env };
    return inst_datatype_env(ua->body, p, iparams, ntp, cacheable, stack, &e, c+1);
}

static jl_value_t *inst_datatype(jl_datatype_t *dt, jl_svec_t *p, jl_value_t **iparams, size_t ntp,
                                 int cacheable, jl_typestack_t *stack)
{
    return inst_datatype_env(dt->name->wrapper, p, iparams, ntp, cacheable, stack, NULL, 0);
}

static jl_tupletype_t *jl_apply_tuple_type_v_(jl_value_t **p, size_t np, jl_svec_t *params)
{
    int cacheable = 1;
    for(size_t i=0; i < np; i++) {
        if (!jl_is_concrete_type(p[i]))
            cacheable = 0;
    }
    jl_datatype_t *ndt = (jl_datatype_t*)inst_datatype(jl_anytuple_type, params, p, np,
                                                       cacheable, NULL);
    return ndt;
}

JL_DLLEXPORT jl_tupletype_t *jl_apply_tuple_type(jl_svec_t *params)
{
    return jl_apply_tuple_type_v_(jl_svec_data(params), jl_svec_len(params), params);
}

JL_DLLEXPORT jl_tupletype_t *jl_apply_tuple_type_v(jl_value_t **p, size_t np)
{
    return jl_apply_tuple_type_v_(p, np, NULL);
}

jl_datatype_t *jl_inst_concrete_tupletype(jl_svec_t *p)
{
    return (jl_datatype_t*)inst_datatype(jl_anytuple_type, p, jl_svec_data(p), jl_svec_len(p), 1, NULL);
}

jl_datatype_t *jl_inst_concrete_tupletype_v(jl_value_t **p, size_t np)
{
    return (jl_datatype_t*)inst_datatype(jl_anytuple_type, NULL, p, np, 1, NULL);
}

static jl_svec_t *inst_all(jl_svec_t *p, jl_typeenv_t *env, jl_typestack_t *stack, int check)
{
    size_t i;
    size_t lp = jl_svec_len(p);
    jl_svec_t *np = jl_alloc_svec(lp);
    JL_GC_PUSH1(&np);
    for(i=0; i < lp; i++) {
        jl_svecset(np, i, (jl_value_t*)inst_type_w_(jl_svecref(p,i), env, stack, check));
    }
    JL_GC_POP();
    return np;
}

static jl_value_t *inst_tuple_w_(jl_value_t *t, jl_typeenv_t *env, jl_typestack_t *stack, int check)
{
    jl_datatype_t *tt = (jl_datatype_t*)t;
    jl_svec_t *tp = tt->parameters;
    size_t ntp = jl_svec_len(tp);
    // Instantiate NTuple{3,Int}
    // Note this does not instantiate Tuple{Vararg{Int,3}}; that's done in inst_datatype
    if (jl_is_va_tuple(tt) && ntp == 1) {
        // If this is a Tuple{Vararg{T,N}} with known N, expand it to
        // a fixed-length tuple
        jl_value_t *T=NULL, *N=NULL;
        jl_value_t *va = jl_unwrap_unionall(jl_tparam0(tt));
        jl_value_t *ttT = jl_tparam0(va);
        jl_value_t *ttN = jl_tparam1(va);
        jl_typeenv_t *e = env;
        while (e != NULL) {
            if ((jl_value_t*)e->var == ttT)
                T = e->val;
            else if ((jl_value_t*)e->var == ttN)
                N = e->val;
            e = e->prev;
        }
        if (T != NULL && N != NULL && jl_is_long(N)) {
            ssize_t nt = jl_unbox_long(N);
            if (nt < 0)
                jl_errorf("size or dimension is negative: %zd", nt);
            return (jl_value_t*)jl_tupletype_fill(nt, T);
        }
    }
    jl_value_t **iparams;
    int onstack = ntp < jl_page_size/sizeof(jl_value_t*);
    JL_GC_PUSHARGS(iparams, onstack ? ntp : 1);
    jl_svec_t *ip_heap=NULL;
    if (!onstack) {
        ip_heap = jl_alloc_svec(ntp);
        iparams[0] = (jl_value_t*)ip_heap;
        iparams = jl_svec_data(ip_heap);
    }
    int cacheable = 1;
    if (jl_is_va_tuple(tt))
        cacheable = 0;
    int i;
    for(i=0; i < ntp; i++) {
        jl_value_t *elt = jl_svecref(tp, i);
        jl_value_t *pi = (jl_value_t*)inst_type_w_(elt, env, stack, 0);
        iparams[i] = pi;
        if (ip_heap)
            jl_gc_wb(ip_heap, pi);
        if (cacheable && !jl_is_concrete_type(pi))
            cacheable = 0;
    }
    jl_value_t *result = inst_datatype((jl_datatype_t*)tt, ip_heap, iparams, ntp, cacheable, stack);
    JL_GC_POP();
    return result;
}

static jl_value_t *inst_type_w_(jl_value_t *t, jl_typeenv_t *env, jl_typestack_t *stack, int check)
{
    size_t i;
    if (jl_is_typevar(t)) {
        jl_typeenv_t *e = env;
        while (e != NULL) {
            if (e->var == (jl_tvar_t*)t) {
                jl_value_t *val = e->val;
                // TODO jb/subtype this seems unnecessary
                //if (check && !jl_is_typevar(val) && !within_typevar(val, (jl_tvar_t*)t)) {
                //    jl_type_error_rt("type parameter",
                //                     jl_symbol_name(((jl_tvar_t*)t)->name), t, val);
                //}
                return val;
            }
            e = e->prev;
        }
        return (jl_value_t*)t;
    }
    if (jl_is_unionall(t)) {
        if (!jl_has_free_typevars(t))
            return t;
        jl_unionall_t *ua = (jl_unionall_t*)t;
        jl_value_t *res=NULL, *lb=ua->var->lb, *ub=ua->var->ub;
        JL_GC_PUSH3(&lb, &ub, &res);
        res = jl_new_struct(jl_unionall_type, ua->var, NULL);
        if (jl_has_bound_typevars(ua->var->lb, env))
            lb = inst_type_w_(ua->var->lb, env, stack, check);
        if (jl_has_bound_typevars(ua->var->ub, env))
            ub = inst_type_w_(ua->var->ub, env, stack, check);
        if (lb != ua->var->lb || ub != ua->var->ub) {
            ((jl_unionall_t*)res)->var = jl_new_typevar(ua->var->name, lb, ub);
            jl_gc_wb(res, ((jl_unionall_t*)res)->var);
        }
        jl_typeenv_t newenv = { ua->var, (jl_value_t*)((jl_unionall_t*)res)->var, env };
        jl_value_t *newbody = inst_type_w_(ua->body, &newenv, stack, check);
        if (newbody == (jl_value_t*)jl_emptytuple_type) {
            // NTuple{0} => Tuple{} can make a typevar disappear
            res = (jl_value_t*)jl_emptytuple_type;
        }
        else {
            ((jl_unionall_t*)res)->body = newbody;
            jl_gc_wb(res, newbody);
        }
        JL_GC_POP();
        return res;
    }
    if (jl_is_uniontype(t)) {
        jl_uniontype_t *u = (jl_uniontype_t*)t;
        jl_value_t *a = inst_type_w_(u->a, env, stack, check);
        jl_value_t *b = NULL;
        JL_GC_PUSH2(&a, &b);
        b = inst_type_w_(u->b, env, stack, check);
        jl_value_t *res;
        if (a == u->a && b == u->b) {
            res = t;
        }
        else {
            jl_value_t *uargs[2] = {a, b};
            res = jl_type_union(uargs, 2);
        }
        JL_GC_POP();
        return res;
    }
    if (!jl_is_datatype(t))
        return t;
    jl_datatype_t *tt = (jl_datatype_t*)t;
    jl_svec_t *tp = tt->parameters;
    if (tp == jl_emptysvec)
        return (jl_value_t*)t;
    jl_typename_t *tn = tt->name;
    if (tn == jl_tuple_typename)
        return inst_tuple_w_(t, env, stack, check);
    size_t ntp = jl_svec_len(tp);
    jl_value_t **iparams;
    JL_GC_PUSHARGS(iparams, ntp);
    int cacheable = 1, bound = 0;
    for(i=0; i < ntp; i++) {
        jl_value_t *elt = jl_svecref(tp, i);
        iparams[i] = (jl_value_t*)inst_type_w_(elt, env, stack, check);
        bound |= (iparams[i] != elt);
        if (cacheable && jl_has_free_typevars(iparams[i]))
            cacheable = 0;
    }
    // if t's parameters are not bound in the environment, return it uncopied (#9378)
    if (!bound) { JL_GC_POP(); return (jl_value_t*)t; }

    jl_value_t *result = inst_datatype((jl_datatype_t*)tt, NULL, iparams, ntp, cacheable, stack);
    JL_GC_POP();
    return result;
}

jl_value_t *instantiate_with(jl_value_t *t, jl_value_t **env, size_t n, jl_typeenv_t *te, jl_typestack_t *stack)
{
    if (n > 0) {
        jl_typeenv_t en = { (jl_tvar_t*)env[0], env[1], te };
        return instantiate_with(t, &env[2], n-1, &en, stack);
    }
    return inst_type_w_(t, te, stack, 1);
}

jl_value_t *jl_instantiate_type_with(jl_value_t *t, jl_value_t **env, size_t n)
{
    return instantiate_with(t, env, n, NULL, NULL);
}

static jl_value_t *_jl_instantiate_type_in_env(jl_value_t *ty, jl_unionall_t *env, jl_value_t **vals, jl_typeenv_t *prev)
{
    jl_typeenv_t en = { env->var, vals[0], prev };
    if (jl_is_unionall(env->body))
        return _jl_instantiate_type_in_env(ty, (jl_unionall_t*)env->body, vals + 1, &en);
    else
        return inst_type_w_(ty, &en, NULL, 1);
}

JL_DLLEXPORT jl_value_t *jl_instantiate_type_in_env(jl_value_t *ty, jl_unionall_t *env, jl_value_t **vals)
{
    jl_value_t *typ = ty;
    if (jl_is_unionall(env)) {
        JL_TRY {
            typ = _jl_instantiate_type_in_env(ty, env, vals, NULL);
        }
        JL_CATCH {
            typ = jl_bottom_type;
        }
    }
    return typ;
}

jl_datatype_t *jl_wrap_Type(jl_value_t *t)
{
    return (jl_datatype_t*)jl_instantiate_unionall(jl_type_type, t);
}

jl_value_t *jl_wrap_vararg(jl_value_t *t, jl_value_t *n)
{
    if (t == NULL) {
        assert(n == NULL);
        return (jl_value_t*)jl_vararg_type;
    }
    jl_value_t *vt = jl_instantiate_unionall(jl_vararg_type, t);
    if (n == NULL)
        return vt;
    JL_GC_PUSH1(&vt);
    jl_value_t *vn = jl_instantiate_unionall((jl_unionall_t*)vt, n);
    JL_GC_POP();
    return vn;
}

void jl_reinstantiate_inner_types(jl_datatype_t *t) // can throw!
{
    inside_typedef = 0;
    assert(jl_is_datatype(t));
    jl_typestack_t top;
    top.tt = t;
    top.prev = NULL;
    size_t i, j, n = jl_svec_len(t->parameters);
    if (n == 0) {
        assert(partial_inst.len == 0);
        return;
    }

    jl_value_t **env = (jl_value_t**)alloca(n * 2 * sizeof(void*));
    for (i = 0; i < n; i++) {
        env[i * 2] = jl_svecref(t->parameters, i);
        env[i * 2 + 1] = NULL;
    }

    for (j = 0; j < partial_inst.len; j++) {
        jl_datatype_t *ndt = (jl_datatype_t*)partial_inst.items[j];
        assert(jl_unwrap_unionall(ndt->name->wrapper) == (jl_value_t*)t);
        for (i = 0; i < n; i++)
            env[i * 2 + 1] = jl_svecref(ndt->parameters, i);

        ndt->super = (jl_datatype_t*)instantiate_with((jl_value_t*)t->super, env, n, NULL, &top);
        jl_gc_wb(ndt, ndt->super);
    }

    if (t->types != jl_emptysvec) {
        for (j = 0; j < partial_inst.len; j++) {
            jl_datatype_t *ndt = (jl_datatype_t*)partial_inst.items[j];
            for (i = 0; i < n; i++)
                env[i * 2 + 1] = jl_svecref(ndt->parameters, i);

            int k;
            assert(ndt->types == NULL);
            ndt->types = jl_alloc_svec(jl_svec_len(t->types));
            jl_gc_wb(ndt, ndt->types);
            for (k=0; k < jl_svec_len(t->types); k++) {
                jl_svecset(ndt->types, k, instantiate_with(jl_svecref(t->types,k), env, n, NULL, &top));
            }
            if (ndt->uid) { // cacheable
                jl_compute_field_offsets(ndt);
            }
        }
    }
    else {
        assert(jl_field_names(t) == jl_emptysvec);
    }
    partial_inst.len = 0;
}

void jl_reset_instantiate_inner_types(jl_datatype_t *t)
{
    // the declaration of `t` is invalid, forget about all of the WIP
    inside_typedef = 0;
    partial_inst.len = 0;
}

// initialization -------------------------------------------------------------

static jl_tvar_t *tvar(const char *name)
{
    return jl_new_typevar(jl_symbol(name), (jl_value_t*)jl_bottom_type,
                          (jl_value_t*)jl_any_type);
}

extern void jl_init_int32_int64_cache(void);

void jl_init_types(void)
{
    jl_module_t *core = NULL; // will need to be assigned later

    arraylist_new(&partial_inst, 0);
    // create base objects
    jl_datatype_type = jl_new_uninitialized_datatype();
    jl_set_typeof(jl_datatype_type, jl_datatype_type);
    jl_typename_type = jl_new_uninitialized_datatype();
    jl_sym_type = jl_new_uninitialized_datatype();
    jl_symbol_type = jl_sym_type;
    jl_simplevector_type = jl_new_uninitialized_datatype();
    jl_methtable_type = jl_new_uninitialized_datatype();
    jl_nothing = jl_gc_permobj(0, NULL);

    jl_default_cgparams.hooks.module_setup = jl_nothing;
    jl_default_cgparams.hooks.module_activation = jl_nothing;
    jl_default_cgparams.hooks.raise_exception = jl_nothing;

    jl_emptysvec = (jl_svec_t*)jl_gc_permobj(sizeof(void*), jl_simplevector_type);
    jl_svec_set_len_unsafe(jl_emptysvec, 0);

    jl_any_type = (jl_datatype_t*)jl_new_abstracttype((jl_value_t*)jl_symbol("Any"), core, NULL, jl_emptysvec);
    jl_any_type->super = jl_any_type;
    jl_type_type = (jl_unionall_t*)jl_new_abstracttype((jl_value_t*)jl_symbol("Type"), core, jl_any_type, jl_emptysvec);
    jl_type_typename = ((jl_datatype_t*)jl_type_type)->name;
    jl_type_type_mt = jl_new_method_table(jl_type_typename->name, core);
    jl_type_typename->mt = jl_type_type_mt;

    // initialize them. lots of cycles.
    jl_datatype_type->name = jl_new_typename_in(jl_symbol("DataType"), core);
    jl_datatype_type->name->wrapper = (jl_value_t*)jl_datatype_type;
    jl_datatype_type->super = (jl_datatype_t*)jl_type_type;
    jl_datatype_type->parameters = jl_emptysvec;
<<<<<<< HEAD
    jl_datatype_type->name->names = jl_svec(16,
                                            jl_symbol("name"),
                                            jl_symbol("super"),
                                            jl_symbol("parameters"),
                                            jl_symbol("types"),
                                            jl_symbol("instance"),
                                            jl_symbol("layout"),
                                            jl_symbol("size"),
                                            jl_symbol("ninitialized"),
                                            jl_symbol("uid"),
                                            jl_symbol("abstract"),
                                            jl_symbol("mutable"),
                                            jl_symbol("llvm::StructType"),
                                            jl_symbol("llvm::DIType"),
                                            jl_symbol("depth"),
                                            jl_symbol("hasfreetypevars"),
                                            jl_symbol("isconcrete"));
=======
    jl_datatype_type->name->names = jl_perm_symsvec(16,
                                                    "name",
                                                    "super",
                                                    "parameters",
                                                    "types",
                                                    "instance",
                                                    "layout",
                                                    "size",
                                                    "ninitialized",
                                                    "uid",
                                                    "abstract",
                                                    "mutable",
                                                    "llvm::StructType",
                                                    "llvm::DIType",
                                                    "depth",
                                                    "hasfreetypevars",
                                                    "isleaftype");
>>>>>>> fe09a7b5
    jl_datatype_type->types = jl_svec(16,
                                      jl_typename_type,
                                      jl_datatype_type,
                                      jl_simplevector_type,
                                      jl_simplevector_type,
                                      jl_any_type, // instance
                                      jl_any_type, jl_any_type, jl_any_type, jl_any_type,
                                      jl_any_type, jl_any_type, jl_any_type, jl_any_type,
                                      jl_any_type, jl_any_type, jl_any_type);
    jl_datatype_type->instance = NULL;
    jl_datatype_type->uid = jl_assign_type_uid();
    jl_datatype_type->struct_decl = NULL;
    jl_datatype_type->ditype = NULL;
    jl_datatype_type->abstract = 0;
    // NOTE: types should not really be mutable, but the instance and
    // struct_decl fields are basically caches, which are mutated.
    jl_datatype_type->mutabl = 1;
    jl_datatype_type->ninitialized = 4;

    jl_typename_type->name = jl_new_typename_in(jl_symbol("TypeName"), core);
    jl_typename_type->name->wrapper = (jl_value_t*)jl_typename_type;
    jl_typename_type->name->mt = jl_new_method_table(jl_typename_type->name->name, core);
    jl_typename_type->super = jl_any_type;
    jl_typename_type->parameters = jl_emptysvec;
    jl_typename_type->name->names = jl_perm_symsvec(8, "name", "module",
                                                    "names", "wrapper",
                                                    "cache", "linearcache",
                                                    "hash", "mt");
    jl_typename_type->types = jl_svec(8, jl_sym_type, jl_any_type, jl_simplevector_type,
                                      jl_type_type, jl_simplevector_type, jl_simplevector_type,
                                      jl_any_type, jl_any_type);
    jl_typename_type->uid = jl_assign_type_uid();
    jl_typename_type->instance = NULL;
    jl_typename_type->struct_decl = NULL;
    jl_typename_type->ditype = NULL;
    jl_typename_type->abstract = 0;
    jl_typename_type->mutabl = 1;
    jl_typename_type->ninitialized = 2;

    jl_methtable_type->name = jl_new_typename_in(jl_symbol("MethodTable"), core);
    jl_methtable_type->name->wrapper = (jl_value_t*)jl_methtable_type;
    jl_methtable_type->name->mt = jl_new_method_table(jl_methtable_type->name->name, core);
    jl_methtable_type->super = jl_any_type;
    jl_methtable_type->parameters = jl_emptysvec;
    jl_methtable_type->name->names = jl_perm_symsvec(9, "name", "defs",
                                                     "cache", "max_args",
                                                     "kwsorter", "module",
                                                     "backedges", "", "");
    jl_methtable_type->types = jl_svec(9, jl_sym_type, jl_any_type, jl_any_type, jl_any_type/*jl_long*/,
                                       jl_any_type, jl_any_type/*module*/,
                                       jl_any_type/*any vector*/, jl_any_type/*long*/, jl_any_type/*int32*/);
    jl_methtable_type->uid = jl_assign_type_uid();
    jl_methtable_type->instance = NULL;
    jl_methtable_type->struct_decl = NULL;
    jl_methtable_type->ditype = NULL;
    jl_methtable_type->abstract = 0;
    jl_methtable_type->mutabl = 1;
    jl_methtable_type->ninitialized = 4;

    jl_sym_type->name = jl_new_typename_in(jl_symbol("Symbol"), core);
    jl_sym_type->name->wrapper = (jl_value_t*)jl_sym_type;
    jl_sym_type->name->mt = jl_new_method_table(jl_sym_type->name->name, core);
    jl_sym_type->super = jl_any_type;
    jl_sym_type->parameters = jl_emptysvec;
    jl_sym_type->name->names = jl_emptysvec;
    jl_sym_type->types = jl_emptysvec;
    jl_sym_type->instance = NULL;
    jl_sym_type->uid = jl_assign_type_uid();
    jl_sym_type->struct_decl = NULL;
    jl_sym_type->ditype = NULL;
    jl_sym_type->size = 0;
    jl_sym_type->abstract = 0;
    jl_sym_type->mutabl = 1;
    jl_sym_type->ninitialized = 0;

    jl_simplevector_type->name = jl_new_typename_in(jl_symbol("SimpleVector"), core);
    jl_simplevector_type->name->wrapper = (jl_value_t*)jl_simplevector_type;
    jl_simplevector_type->name->mt = jl_new_method_table(jl_simplevector_type->name->name, core);
    jl_simplevector_type->super = jl_any_type;
    jl_simplevector_type->parameters = jl_emptysvec;
    jl_simplevector_type->name->names = jl_emptysvec;
    jl_simplevector_type->types = jl_emptysvec;
    jl_simplevector_type->uid = jl_assign_type_uid();
    jl_simplevector_type->instance = NULL;
    jl_simplevector_type->struct_decl = NULL;
    jl_simplevector_type->ditype = NULL;
    jl_simplevector_type->abstract = 0;
    jl_simplevector_type->mutabl = 1;
    jl_simplevector_type->ninitialized = 0;

    // now they can be used to create the remaining base kinds and types
    jl_void_type = jl_new_datatype(jl_symbol("Void"), core, jl_any_type, jl_emptysvec,
                                   jl_emptysvec, jl_emptysvec, 0, 0, 0);
    jl_astaggedvalue(jl_nothing)->header = ((uintptr_t)jl_void_type) | GC_OLD_MARKED;
    jl_void_type->instance = jl_nothing;

    jl_datatype_t *type_type = (jl_datatype_t*)jl_type_type;
    jl_typeofbottom_type = jl_new_datatype(jl_symbol("TypeofBottom"), core, type_type, jl_emptysvec,
                                         jl_emptysvec, jl_emptysvec, 0, 0, 0);
    jl_bottom_type = jl_new_struct(jl_typeofbottom_type);
    jl_typeofbottom_type->instance = jl_bottom_type;

    jl_uniontype_type = jl_new_datatype(jl_symbol("Union"), core, type_type, jl_emptysvec,
                                        jl_perm_symsvec(2, "a", "b"),
                                        jl_svec(2, jl_any_type, jl_any_type),
                                        0, 0, 2);

    jl_tvar_type = jl_new_datatype(jl_symbol("TypeVar"), core, jl_any_type, jl_emptysvec,
                                   jl_perm_symsvec(3, "name", "lb", "ub"),
                                   jl_svec(3, jl_sym_type, jl_any_type, jl_any_type),
                                   0, 1, 3);

    jl_unionall_type = jl_new_datatype(jl_symbol("UnionAll"), core, type_type, jl_emptysvec,
                                       jl_perm_symsvec(2, "var", "body"),
                                       jl_svec(2, jl_tvar_type, jl_any_type),
                                       0, 0, 2);

    vararg_sym = jl_symbol("Vararg");
    jl_svec_t *tv;
    tv = jl_svec2(tvar("T"),tvar("N"));
    jl_vararg_type = (jl_unionall_t*)jl_new_abstracttype((jl_value_t*)vararg_sym, core, jl_any_type, tv)->name->wrapper;
    jl_vararg_typename = ((jl_datatype_t*)jl_unwrap_unionall((jl_value_t*)jl_vararg_type))->name;

    jl_anytuple_type = jl_new_datatype(jl_symbol("Tuple"), core, jl_any_type, jl_emptysvec,
                                       jl_emptysvec, jl_emptysvec, 0, 0, 0);
    jl_tuple_typename = jl_anytuple_type->name;
    jl_anytuple_type->uid = 0;
    jl_anytuple_type->parameters = jl_svec(1, jl_wrap_vararg((jl_value_t*)jl_any_type, (jl_value_t*)NULL));
    jl_anytuple_type->types = jl_anytuple_type->parameters;
    jl_anytuple_type->layout = NULL;
    jl_anytuple_type->instance = NULL;
    jl_anytuple_type->hasfreetypevars = 0;
    jl_anytuple_type->isconcrete = 0;

    jl_tvar_t *tttvar = tvar("T");
    ((jl_datatype_t*)jl_type_type)->parameters = jl_svec(1, tttvar);
    ((jl_datatype_t*)jl_type_type)->hasfreetypevars = 1;
    jl_type_typename->wrapper = jl_new_struct(jl_unionall_type, tttvar, (jl_value_t*)jl_type_type);
    jl_type_type = (jl_unionall_t*)jl_type_typename->wrapper;

    jl_typeofbottom_type->super = jl_wrap_Type(jl_bottom_type);

    jl_emptytuple_type = jl_apply_tuple_type(jl_emptysvec);
    jl_emptytuple_type->uid = jl_assign_type_uid();
    jl_emptytuple = jl_gc_permobj(0, jl_emptytuple_type);
    jl_emptytuple_type->instance = jl_emptytuple;

    // non-primitive definitions follow
    jl_int32_type = NULL;
    jl_int32_type = jl_new_primitivetype((jl_value_t*)jl_symbol("Int32"), core,
                                         jl_any_type, jl_emptysvec, 32);
    jl_int64_type = NULL;
    jl_int64_type = jl_new_primitivetype((jl_value_t*)jl_symbol("Int64"), core,
                                         jl_any_type, jl_emptysvec, 64);

    jl_uint8_type = NULL;
    jl_uint8_type = jl_new_primitivetype((jl_value_t*)jl_symbol("UInt8"), core,
                                         jl_any_type, jl_emptysvec, 8);

    jl_ssavalue_type = jl_new_datatype(jl_symbol("SSAValue"), core, jl_any_type, jl_emptysvec,
                                       jl_perm_symsvec(1, "id"),
                                       jl_svec1(jl_long_type), 0, 0, 1);

    jl_abstractslot_type = jl_new_abstracttype((jl_value_t*)jl_symbol("Slot"), core, jl_any_type,
                                               jl_emptysvec);

    jl_slotnumber_type = jl_new_datatype(jl_symbol("SlotNumber"), core, jl_abstractslot_type, jl_emptysvec,
                                         jl_perm_symsvec(1, "id"),
                                         jl_svec1(jl_long_type), 0, 0, 1);

    jl_typedslot_type = jl_new_datatype(jl_symbol("TypedSlot"), core, jl_abstractslot_type, jl_emptysvec,
                                        jl_perm_symsvec(2, "id", "typ"),
                                        jl_svec(2, jl_long_type, jl_any_type), 0, 0, 2);

    jl_init_int32_int64_cache();

    jl_bool_type = NULL;
    jl_bool_type = jl_new_primitivetype((jl_value_t*)jl_symbol("Bool"), core,
                                        jl_any_type, jl_emptysvec, 8);
    jl_false = jl_permbox8(jl_bool_type, 0);
    jl_true  = jl_permbox8(jl_bool_type, 1);

    jl_typemap_level_type =
        jl_new_datatype(jl_symbol("TypeMapLevel"), core, jl_any_type, jl_emptysvec,
                        jl_perm_symsvec(7,
                            "index_arg1",
                            "arg1",
                            "index_targ",
                            "targ",
                            "list",
                            "any",
                            "key"),
                        jl_svec(7,
                            jl_any_type,
                            jl_any_type,
                            jl_any_type,
                            jl_any_type,
                            jl_any_type,
                            jl_any_type,
                            jl_any_type),
                        0, 1, 6);

    jl_typemap_entry_type =
<<<<<<< HEAD
        jl_new_datatype(jl_symbol("TypeMapEntry"), jl_any_type, jl_emptysvec,
                        jl_svec(10,
                            jl_symbol("next"),
                            jl_symbol("sig"),
                            jl_symbol("simplesig"),
                            jl_symbol("guardsigs"),
                            jl_symbol("min_world"),
                            jl_symbol("max_world"),
                            jl_symbol("func"),
                            jl_symbol("isconcretesig"),
                            jl_symbol("issimplesig"),
                            jl_symbol("va")),
=======
        jl_new_datatype(jl_symbol("TypeMapEntry"), core, jl_any_type, jl_emptysvec,
                        jl_perm_symsvec(10,
                            "next",
                            "sig",
                            "simplesig",
                            "guardsigs",
                            "min_world",
                            "max_world",
                            "func",
                            "isleafsig",
                            "issimplesig",
                            "va"),
>>>>>>> fe09a7b5
                        jl_svec(10,
                            jl_any_type, // Union{TypeMapEntry, Void}
                            jl_type_type, // TupleType
                            jl_any_type, // TupleType
                            jl_any_type, // SimpleVector{TupleType}
                            jl_long_type, // Int
                            jl_long_type, // Int
                            jl_any_type, // Any
                            jl_bool_type,
                            jl_bool_type,
                            jl_bool_type),
                        0, 1, 4);

    jl_function_type = jl_new_abstracttype((jl_value_t*)jl_symbol("Function"), core, jl_any_type, jl_emptysvec);
    jl_builtin_type  = jl_new_abstracttype((jl_value_t*)jl_symbol("Builtin"), core, jl_function_type, jl_emptysvec);

    tv = jl_svec2(tvar("T"), tvar("N"));
    jl_abstractarray_type = (jl_unionall_t*)
        jl_new_abstracttype((jl_value_t*)jl_symbol("AbstractArray"), core,
                            jl_any_type, tv)->name->wrapper;

    tv = jl_svec2(tvar("T"), tvar("N"));
    jl_densearray_type = (jl_unionall_t*)
        jl_new_abstracttype((jl_value_t*)jl_symbol("DenseArray"), core,
                            (jl_datatype_t*)jl_apply_type((jl_value_t*)jl_abstractarray_type, jl_svec_data(tv), 2),
                            tv)->name->wrapper;

    tv = jl_svec2(tvar("T"), tvar("N"));
    jl_array_type = (jl_unionall_t*)
        jl_new_datatype(jl_symbol("Array"), core,
                        (jl_datatype_t*)
                        jl_apply_type((jl_value_t*)jl_densearray_type, jl_svec_data(tv), 2),
                        tv,
                        jl_emptysvec, jl_emptysvec, 0, 1, 0)->name->wrapper;
    jl_array_typename = ((jl_datatype_t*)jl_unwrap_unionall((jl_value_t*)jl_array_type))->name;
    jl_compute_field_offsets((jl_datatype_t*)jl_unwrap_unionall((jl_value_t*)jl_array_type));

    jl_array_any_type = jl_apply_type2((jl_value_t*)jl_array_type, (jl_value_t*)jl_any_type, jl_box_long(1));

    jl_array_symbol_type = jl_apply_type2((jl_value_t*)jl_array_type, (jl_value_t*)jl_sym_type, jl_box_long(1));

    jl_array_uint8_type = jl_apply_type2((jl_value_t*)jl_array_type, (jl_value_t*)jl_uint8_type, jl_box_long(1));

    jl_expr_type =
        jl_new_datatype(jl_symbol("Expr"), core,
                        jl_any_type, jl_emptysvec,
                        jl_perm_symsvec(3, "head", "args", "typ"),
                        jl_svec(3, jl_sym_type, jl_array_any_type,
                                 jl_any_type),
                        0, 1, 3);

    jl_linenumbernode_type =
        jl_new_datatype(jl_symbol("LineNumberNode"), core, jl_any_type, jl_emptysvec,
                        jl_perm_symsvec(2, "line", "file"),
                        jl_svec(2, jl_long_type, jl_any_type), 0, 0, 2);

    jl_labelnode_type =
        jl_new_datatype(jl_symbol("LabelNode"), core, jl_any_type, jl_emptysvec,
                        jl_perm_symsvec(1, "label"),
                        jl_svec(1, jl_long_type), 0, 0, 1);

    jl_gotonode_type =
        jl_new_datatype(jl_symbol("GotoNode"), core, jl_any_type, jl_emptysvec,
                        jl_perm_symsvec(1, "label"),
                        jl_svec(1, jl_long_type), 0, 0, 1);

    jl_quotenode_type =
        jl_new_datatype(jl_symbol("QuoteNode"), core, jl_any_type, jl_emptysvec,
                        jl_perm_symsvec(1, "value"),
                        jl_svec(1, jl_any_type), 0, 0, 1);

    jl_newvarnode_type =
        jl_new_datatype(jl_symbol("NewvarNode"), core, jl_any_type, jl_emptysvec,
                        jl_perm_symsvec(1, "slot"),
                        jl_svec(1, jl_slotnumber_type), 0, 0, 1);

    jl_module_type =
        jl_new_datatype(jl_symbol("Module"), core, jl_any_type, jl_emptysvec,
                        jl_perm_symsvec(2, "name", "parent"),
                        jl_svec(2, jl_sym_type, jl_any_type), 0, 1, 2);

    jl_globalref_type =
        jl_new_datatype(jl_symbol("GlobalRef"), core, jl_any_type, jl_emptysvec,
                        jl_perm_symsvec(2, "mod", "name"),
                        jl_svec(2, jl_module_type, jl_sym_type), 0, 0, 2);

    jl_code_info_type =
        jl_new_datatype(jl_symbol("CodeInfo"), core,
                        jl_any_type, jl_emptysvec,
                        jl_perm_symsvec(9,
                            "code",
                            "slottypes",
                            "ssavaluetypes",
                            "slotflags",
                            "slotnames",
                            "inferred",
                            "inlineable",
                            "propagate_inbounds",
                            "pure"),
                        jl_svec(9,
                            jl_array_any_type,
                            jl_any_type,
                            jl_any_type,
                            jl_array_uint8_type,
                            jl_array_any_type,
                            jl_bool_type,
                            jl_bool_type,
                            jl_bool_type,
                            jl_bool_type),
                        0, 1, 9);

    jl_method_type =
        jl_new_datatype(jl_symbol("Method"), core,
                        jl_any_type, jl_emptysvec,
                        jl_perm_symsvec(19,
                            "name",
                            "module",
                            "file",
                            "line",
                            "sig",
                            "min_world",
                            "ambig",
                            "specializations",
                            "sparam_syms",
                            "source",
                            "unspecialized",
                            "generator",
                            "roots",
                            "invokes",
                            "nargs",
                            "called",
                            "nospecialize",
                            "isva",
                            "pure"),
                        jl_svec(19,
                            jl_sym_type,
                            jl_module_type,
                            jl_sym_type,
                            jl_int32_type,
                            jl_type_type,
                            jl_long_type,
                            jl_any_type, // Union{Array, Void}
                            jl_any_type, // TypeMap
                            jl_simplevector_type,
                            jl_any_type,
                            jl_any_type, // jl_method_instance_type
                            jl_any_type, // jl_method_instance_type
                            jl_array_any_type,
                            jl_any_type,
                            jl_int32_type,
                            jl_int32_type,
                            jl_int32_type,
                            jl_bool_type,
                            jl_bool_type),
                        0, 1, 9);

    jl_method_instance_type =
        jl_new_datatype(jl_symbol("MethodInstance"), core,
                        jl_any_type, jl_emptysvec,
                        jl_perm_symsvec(16,
                            "def",
                            "specTypes",
                            "rettype",
                            "sparam_vals",
                            "backedges",
                            "inferred",
                            "inferred_const",
                            "min_world",
                            "max_world",
                            "inInference",
                            "jlcall_api",
                            "",
                            "fptr",
                            "unspecialized_ducttape",
                            "", ""),
                        jl_svec(16,
                            jl_new_struct(jl_uniontype_type, jl_method_type, jl_module_type),
                            jl_any_type,
                            jl_any_type,
                            jl_simplevector_type,
                            jl_any_type,
                            jl_any_type,
                            jl_any_type,
                            jl_long_type,
                            jl_long_type,
                            jl_bool_type,
                            jl_uint8_type,
                            jl_bool_type,
                            jl_any_type, // void*
                            jl_any_type, // void*
                            jl_any_type, jl_any_type), // void*, void*
                        0, 1, 4);

    // all kinds of types share a method table
    jl_unionall_type->name->mt = jl_uniontype_type->name->mt = jl_datatype_type->name->mt =
        jl_type_typename->mt;

    jl_intrinsic_type = jl_new_primitivetype((jl_value_t*)jl_symbol("IntrinsicFunction"), core,
                                             jl_builtin_type, jl_emptysvec, 32);

    tv = jl_svec1(tvar("T"));
    jl_ref_type = (jl_unionall_t*)
        jl_new_abstracttype((jl_value_t*)jl_symbol("Ref"), core, jl_any_type, tv)->name->wrapper;

    tv = jl_svec1(tvar("T"));
    jl_pointer_type = (jl_unionall_t*)
        jl_new_primitivetype((jl_value_t*)jl_symbol("Ptr"), core,
                             (jl_datatype_t*)jl_apply_type((jl_value_t*)jl_ref_type, jl_svec_data(tv), 1), tv,
                             sizeof(void*)*8)->name->wrapper;
    jl_pointer_typename = ((jl_datatype_t*)jl_unwrap_unionall((jl_value_t*)jl_pointer_type))->name;

    // Type{T} where T<:Tuple
    tttvar = jl_new_typevar(jl_symbol("T"),
                            (jl_value_t*)jl_bottom_type,
                            (jl_value_t*)jl_anytuple_type);
    jl_anytuple_type_type = (jl_unionall_t*)jl_new_struct(jl_unionall_type,
                                                          tttvar, (jl_value_t*)jl_wrap_Type((jl_value_t*)tttvar));

    // Type{T}
    jl_tvar_t *typetype_tvar = tvar("T");
    jl_typetype_type =
        (jl_unionall_t*)jl_new_struct(jl_unionall_type, typetype_tvar,
                                      jl_apply_type1((jl_value_t*)jl_type_type, (jl_value_t*)typetype_tvar));

    jl_ANY_flag = (jl_value_t*)tvar("ANY");

    jl_abstractstring_type = jl_new_abstracttype((jl_value_t*)jl_symbol("AbstractString"), core, jl_any_type, jl_emptysvec);
    jl_string_type = jl_new_datatype(jl_symbol("String"), core, jl_abstractstring_type, jl_emptysvec,
                                     jl_emptysvec, jl_emptysvec, 0, 1, 0);
    jl_string_type->instance = NULL;
    jl_compute_field_offsets(jl_string_type);

    // complete builtin type metadata
    jl_value_t *pointer_void = jl_apply_type1((jl_value_t*)jl_pointer_type, (jl_value_t*)jl_void_type);
    jl_voidpointer_type = (jl_datatype_t*)pointer_void;
    jl_svecset(jl_datatype_type->types, 5, jl_voidpointer_type);
    jl_svecset(jl_datatype_type->types, 6, jl_int32_type);
    jl_svecset(jl_datatype_type->types, 7, jl_int32_type);
    jl_svecset(jl_datatype_type->types, 8, jl_int32_type);
    jl_svecset(jl_datatype_type->types, 9, jl_bool_type);
    jl_svecset(jl_datatype_type->types, 10, jl_bool_type);
    jl_svecset(jl_datatype_type->types, 11, jl_voidpointer_type);
    jl_svecset(jl_datatype_type->types, 12, jl_voidpointer_type);
    jl_svecset(jl_datatype_type->types, 13, jl_int32_type);
    jl_svecset(jl_datatype_type->types, 14, jl_bool_type);
    jl_svecset(jl_datatype_type->types, 15, jl_bool_type);
    jl_svecset(jl_typename_type->types, 1, jl_module_type);
    jl_svecset(jl_typename_type->types, 6, jl_long_type);
    jl_svecset(jl_typename_type->types, 3, jl_type_type);
    jl_svecset(jl_methtable_type->types, 3, jl_long_type);
    jl_svecset(jl_methtable_type->types, 5, jl_module_type);
    jl_svecset(jl_methtable_type->types, 6, jl_array_any_type);
#ifdef __LP64__
    jl_svecset(jl_methtable_type->types, 7, jl_int64_type); // unsigned long
#else
    jl_svecset(jl_methtable_type->types, 7, jl_int32_type); // DWORD
#endif
    jl_svecset(jl_methtable_type->types, 8, jl_int32_type); // uint32_t
    jl_svecset(jl_method_type->types, 10, jl_method_instance_type);
    jl_svecset(jl_method_type->types, 11, jl_method_instance_type);
    jl_svecset(jl_method_instance_type->types, 12, jl_voidpointer_type);
    jl_svecset(jl_method_instance_type->types, 13, jl_voidpointer_type);
    jl_svecset(jl_method_instance_type->types, 14, jl_voidpointer_type);
    jl_svecset(jl_method_instance_type->types, 15, jl_voidpointer_type);

    jl_compute_field_offsets(jl_datatype_type);
    jl_compute_field_offsets(jl_typename_type);
    jl_compute_field_offsets(jl_uniontype_type);
    jl_compute_field_offsets(jl_tvar_type);
    jl_compute_field_offsets(jl_methtable_type);
    jl_compute_field_offsets(jl_expr_type);
    jl_compute_field_offsets(jl_linenumbernode_type);
    jl_compute_field_offsets(jl_labelnode_type);
    jl_compute_field_offsets(jl_gotonode_type);
    jl_compute_field_offsets(jl_quotenode_type);
    jl_compute_field_offsets(jl_module_type);
    jl_compute_field_offsets(jl_method_instance_type);
    jl_compute_field_offsets(jl_unionall_type);
    jl_compute_field_offsets(jl_simplevector_type);
    jl_compute_field_offsets(jl_sym_type);

    jl_cfunction_list.unknown = jl_nothing;
}

#ifdef __cplusplus
}
#endif<|MERGE_RESOLUTION|>--- conflicted
+++ resolved
@@ -1570,25 +1570,6 @@
     jl_datatype_type->name->wrapper = (jl_value_t*)jl_datatype_type;
     jl_datatype_type->super = (jl_datatype_t*)jl_type_type;
     jl_datatype_type->parameters = jl_emptysvec;
-<<<<<<< HEAD
-    jl_datatype_type->name->names = jl_svec(16,
-                                            jl_symbol("name"),
-                                            jl_symbol("super"),
-                                            jl_symbol("parameters"),
-                                            jl_symbol("types"),
-                                            jl_symbol("instance"),
-                                            jl_symbol("layout"),
-                                            jl_symbol("size"),
-                                            jl_symbol("ninitialized"),
-                                            jl_symbol("uid"),
-                                            jl_symbol("abstract"),
-                                            jl_symbol("mutable"),
-                                            jl_symbol("llvm::StructType"),
-                                            jl_symbol("llvm::DIType"),
-                                            jl_symbol("depth"),
-                                            jl_symbol("hasfreetypevars"),
-                                            jl_symbol("isconcrete"));
-=======
     jl_datatype_type->name->names = jl_perm_symsvec(16,
                                                     "name",
                                                     "super",
@@ -1605,8 +1586,7 @@
                                                     "llvm::DIType",
                                                     "depth",
                                                     "hasfreetypevars",
-                                                    "isleaftype");
->>>>>>> fe09a7b5
+                                                    "isconcrete");
     jl_datatype_type->types = jl_svec(16,
                                       jl_typename_type,
                                       jl_datatype_type,
@@ -1810,20 +1790,6 @@
                         0, 1, 6);
 
     jl_typemap_entry_type =
-<<<<<<< HEAD
-        jl_new_datatype(jl_symbol("TypeMapEntry"), jl_any_type, jl_emptysvec,
-                        jl_svec(10,
-                            jl_symbol("next"),
-                            jl_symbol("sig"),
-                            jl_symbol("simplesig"),
-                            jl_symbol("guardsigs"),
-                            jl_symbol("min_world"),
-                            jl_symbol("max_world"),
-                            jl_symbol("func"),
-                            jl_symbol("isconcretesig"),
-                            jl_symbol("issimplesig"),
-                            jl_symbol("va")),
-=======
         jl_new_datatype(jl_symbol("TypeMapEntry"), core, jl_any_type, jl_emptysvec,
                         jl_perm_symsvec(10,
                             "next",
@@ -1833,10 +1799,9 @@
                             "min_world",
                             "max_world",
                             "func",
-                            "isleafsig",
+                            "isconcretesig",
                             "issimplesig",
                             "va"),
->>>>>>> fe09a7b5
                         jl_svec(10,
                             jl_any_type, // Union{TypeMapEntry, Void}
                             jl_type_type, // TupleType
