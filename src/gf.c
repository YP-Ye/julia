// This file is a part of Julia. License is MIT: https://julialang.org/license

/*
  Generic Functions
  . method table and lookup
  . GF constructor
  . dispatch
  . static parameter inference
  . method specialization and caching, invoking type inference
*/
#include <stdlib.h>
#include <string.h>
#include <assert.h>
#include "julia.h"
#include "julia_internal.h"
#ifndef _OS_WINDOWS_
#include <unistd.h>
#endif

// @nospecialize has no effect if the number of overlapping methods is greater than this
#define MAX_UNSPECIALIZED_CONFLICTS 32

#ifdef __cplusplus
extern "C" {
#endif

JL_DLLEXPORT size_t jl_world_counter = 1;
JL_DLLEXPORT size_t jl_get_world_counter(void)
{
    return jl_world_counter;
}

JL_DLLEXPORT size_t jl_get_tls_world_age(void)
{
    return jl_get_ptls_states()->world_age;
}

JL_DLLEXPORT jl_value_t *jl_invoke(jl_method_instance_t *meth, jl_value_t **args, uint32_t nargs)
{
    if (meth->jlcall_api) {
        return jl_call_method_internal(meth, args, nargs);
    }
    else {
        // if this hasn't been inferred (compiled) yet,
        // inferring it might not be able to handle the world range
        // so we just do a generic apply here
        // because that might actually be faster
        // since it can go through the unrolled caches for this world
        // and if inference is successful, this meth would get updated anyways,
        // and we'll get the fast path here next time
        return jl_apply(args, nargs);
    }
}

/// ----- Handling for Julia callbacks ----- ///

JL_DLLEXPORT int8_t jl_is_in_pure_context(void)
{
    jl_ptls_t ptls = jl_get_ptls_states();
    return ptls->in_pure_callback;
}

JL_DLLEXPORT void jl_trace_method(jl_method_t *m)
{
    assert(jl_is_method(m));
    m->traced = 1;
}

JL_DLLEXPORT void jl_untrace_method(jl_method_t *m)
{
    assert(jl_is_method(m));
    m->traced = 0;
}

JL_DLLEXPORT void jl_trace_linfo(jl_method_instance_t *linfo)
{
    assert(jl_is_method_instance(linfo));
    linfo->compile_traced = 1;
}

JL_DLLEXPORT void jl_untrace_linfo(jl_method_instance_t *linfo)
{
    assert(jl_is_method_instance(linfo));
    linfo->compile_traced = 0;
}

static tracer_cb jl_method_tracer = NULL;
JL_DLLEXPORT void jl_register_method_tracer(void (*callback)(jl_method_instance_t *tracee))
{
    jl_method_tracer = (tracer_cb)callback;
}

tracer_cb jl_newmeth_tracer = NULL;
JL_DLLEXPORT void jl_register_newmeth_tracer(void (*callback)(jl_method_t *tracee))
{
    jl_newmeth_tracer = (tracer_cb)callback;
}

tracer_cb jl_linfo_tracer = NULL;
JL_DLLEXPORT void jl_register_linfo_tracer(void (*callback)(jl_method_instance_t *tracee))
{
    jl_linfo_tracer = (tracer_cb)callback;
}

void jl_call_tracer(tracer_cb callback, jl_value_t *tracee)
{
    jl_ptls_t ptls = jl_get_ptls_states();
    int last_in = ptls->in_pure_callback;
    JL_TRY {
        ptls->in_pure_callback = 1;
        callback(tracee);
        ptls->in_pure_callback = last_in;
    }
    JL_CATCH {
        ptls->in_pure_callback = last_in;
        jl_printf(JL_STDERR, "WARNING: tracer callback function threw an error:\n");
        jl_static_show(JL_STDERR, ptls->exception_in_transit);
        jl_printf(JL_STDERR, "\n");
        jlbacktrace();
    }
}

/// ----- Definitions for various internal TypeMaps ----- ///

const struct jl_typemap_info method_defs = {
    0, &jl_method_type
};
const struct jl_typemap_info lambda_cache = {
    0, &jl_method_instance_type
};
const struct jl_typemap_info tfunc_cache = {
    1, &jl_any_type
};

static int8_t jl_cachearg_offset(jl_methtable_t *mt)
{
    // TODO: consider reverting this when we can split on Type{...} better
    return 1; //(mt == jl_type_type_mt) ? 0 : 1;
}

/// ----- Insertion logic for special entries ----- ///

// get or create the MethodInstance for a specialization
JL_DLLEXPORT jl_method_instance_t *jl_specializations_get_linfo(jl_method_t *m, jl_value_t *type, jl_svec_t *sparams, size_t world)
{
    assert(world >= m->min_world && "typemap lookup is corrupted");
    JL_LOCK(&m->writelock);
    jl_typemap_entry_t *sf =
        jl_typemap_assoc_by_type(m->specializations, (jl_tupletype_t*)type, NULL, 1, /*subtype*/0, /*offs*/0, world);
    if (sf && jl_is_method_instance(sf->func.value)) {
        jl_method_instance_t *linfo = (jl_method_instance_t*)sf->func.value;
        assert(linfo->min_world <= sf->min_world && linfo->max_world >= sf->max_world);
        JL_UNLOCK(&m->writelock);
        return linfo;
    }
    jl_method_instance_t *li = jl_get_specialized(m, type, sparams);
    JL_GC_PUSH1(&li);
    // TODO: fuse lookup and insert steps
    // pick an initial world that is likely to be valid both before and after inference
    if (world > jl_world_counter) {
        li->min_world = jl_world_counter;
    }
    else {
        li->min_world = world;
    }
    if (world == jl_world_counter) {
        li->max_world = ~(size_t)0;
    }
    else {
        li->max_world = world;
    }
    jl_typemap_insert(&m->specializations, (jl_value_t*)m, (jl_tupletype_t*)type,
            NULL, jl_emptysvec, (jl_value_t*)li, 0, &tfunc_cache,
            li->min_world, li->max_world, NULL);
    JL_UNLOCK(&m->writelock);
    JL_GC_POP();
    return li;
}

JL_DLLEXPORT jl_value_t *jl_specializations_lookup(jl_method_t *m, jl_tupletype_t *type, size_t world)
{
    jl_typemap_entry_t *sf = jl_typemap_assoc_by_type(
            m->specializations, type, NULL, 1, /*subtype*/0, /*offs*/0, world);
    if (!sf)
        return jl_nothing;
    return sf->func.value;
}

JL_DLLEXPORT jl_value_t *jl_methtable_lookup(jl_methtable_t *mt, jl_tupletype_t *type, size_t world)
{
    jl_typemap_entry_t *sf = jl_typemap_assoc_by_type(
            mt->defs, type, NULL, 1, /*subtype*/0, /*offs*/0, world);
    if (!sf)
        return jl_nothing;
    return sf->func.value;
}

// ----- MethodInstance specialization instantiation ----- //

JL_DLLEXPORT jl_method_t *jl_new_method_uninit(void);
void jl_mk_builtin_func(jl_datatype_t *dt, const char *name, jl_fptr_t fptr)
{
    jl_sym_t *sname = jl_symbol(name);
    if (dt == NULL) {
        jl_value_t *f = jl_new_generic_function_with_supertype(sname, jl_core_module, jl_builtin_type, 0);
        jl_set_const(jl_core_module, sname, f);
        dt = (jl_datatype_t*)jl_typeof(f);
    }
    jl_method_instance_t *li = jl_new_method_instance_uninit();
    li->fptr = fptr;
    li->jlcall_api = 1;
    li->specTypes = (jl_value_t*)jl_anytuple_type;
    li->min_world = 1;
    li->max_world = ~(size_t)0;

    JL_GC_PUSH1(&li);
    jl_method_t *m = jl_new_method_uninit();
    li->def.method = m;
    jl_gc_wb(li, m);
    m->name = sname;
    m->module = jl_core_module;
    m->isva = 1;
    m->nargs = 2;
    m->sig = (jl_value_t*)jl_anytuple_type;
    m->sparam_syms = jl_emptysvec;

    jl_methtable_t *mt = dt->name->mt;
    jl_typemap_insert(&mt->cache, (jl_value_t*)mt, jl_anytuple_type,
        NULL, jl_emptysvec, (jl_value_t*)li, 0, &lambda_cache, 1, ~(size_t)0, NULL);
    JL_GC_POP();
}

// run type inference on lambda "li" for given argument types.
// returns the inferred source, and may cache the result in li
// if successful, also updates the li argument to describe the validity of this src
// if inference doesn't occur (or can't finish), returns NULL instead
jl_code_info_t *jl_type_infer(jl_method_instance_t **pli, size_t world, int force)
{
    JL_TIMING(INFERENCE);
    if (jl_typeinf_func == NULL)
        return NULL;
#ifdef ENABLE_INFERENCE
    jl_method_instance_t *li = *pli;
    if (li->inInference && !force)
        return NULL;

    jl_value_t **fargs;
    JL_GC_PUSHARGS(fargs, 3);
    fargs[0] = (jl_value_t*)jl_typeinf_func;
    fargs[1] = (jl_value_t*)li;
    fargs[2] = jl_box_ulong(world);
#ifdef TRACE_INFERENCE
    if (li->specTypes != (jl_value_t*)jl_emptytuple_type) {
        jl_printf(JL_STDERR,"inference on ");
        jl_static_show_func_sig(JL_STDERR, (jl_value_t*)li->specTypes);
        jl_printf(JL_STDERR, "\n");
    }
#endif
    jl_ptls_t ptls = jl_get_ptls_states();
    size_t last_age = ptls->world_age;
    ptls->world_age = jl_typeinf_world;
    li->inInference = 1;
    jl_svec_t *linfo_src_rettype = (jl_svec_t*)jl_apply_with_saved_exception_state(fargs, 3, 0);
    ptls->world_age = last_age;
    li->inInference = 0;

    jl_code_info_t *src = NULL;
    if (linfo_src_rettype &&
            jl_is_svec(linfo_src_rettype) && jl_svec_len(linfo_src_rettype) == 3 &&
            jl_is_method_instance(jl_svecref(linfo_src_rettype, 0)) &&
            jl_is_code_info(jl_svecref(linfo_src_rettype, 1))) {
        *pli = (jl_method_instance_t*)jl_svecref(linfo_src_rettype, 0);
        src = (jl_code_info_t*)jl_svecref(linfo_src_rettype, 1);
    }
    JL_GC_POP();
#endif
    return src;
}

int jl_is_rettype_inferred(jl_method_instance_t *li)
{
    if (!li->inferred)
        return 0;
    if (jl_is_code_info(li->inferred) && !((jl_code_info_t*)li->inferred)->inferred)
        return 0;
    return 1;
}

struct set_world {
    jl_method_instance_t *replaced;
    size_t world;
};

static int set_max_world2(jl_typemap_entry_t *entry, void *closure0)
{
    struct set_world *closure = (struct set_world*)closure0;
    // entry->max_world should be <= closure->replaced->max_world and >= closure->world
    if (entry->func.linfo == closure->replaced) {
        entry->max_world = closure->world;
    }
    return 1;
}

static int set_min_world2(jl_typemap_entry_t *entry, void *closure0)
{
    struct set_world *closure = (struct set_world*)closure0;
    // entry->min_world should be >= closure->replaced->min_world and >= closure->world
    if (entry->func.linfo == closure->replaced) {
        entry->min_world = closure->world;
    }
    return 1;
}

static void update_world_bound(jl_method_instance_t *replaced, jl_typemap_visitor_fptr fptr, size_t world)
{
    struct set_world update;
    update.replaced = replaced;
    update.world = world;

    jl_method_t *m = replaced->def.method;
    // update the world-valid in the specializations caches
    jl_typemap_visitor(m->specializations, fptr, (void*)&update);
    // update the world-valid in the invoke cache
    if (m->invokes.unknown != NULL)
        jl_typemap_visitor(m->invokes, fptr, (void*)&update);
    // update the world-valid in the gf cache
    jl_datatype_t *gf = jl_first_argument_datatype((jl_value_t*)m->sig);
    assert(jl_is_datatype(gf) && gf->name->mt && "method signature invalid?");
    jl_typemap_visitor(gf->name->mt->cache, fptr, (void*)&update);
}

JL_DLLEXPORT jl_method_instance_t* jl_set_method_inferred(
        jl_method_instance_t *li, jl_value_t *rettype,
        jl_value_t *inferred_const, jl_value_t *inferred,
        int32_t const_flags, size_t min_world, size_t max_world)
{
    JL_GC_PUSH1(&li);
    assert(min_world <= max_world && "attempting to set invalid world constraints");
    assert(li->inInference && "shouldn't be caching an inference result for a MethodInstance that wasn't being inferred");
    if (min_world != li->min_world || max_world != li->max_world) {
        if (!jl_is_method(li->def.method)) {
            // thunks don't have multiple references, so just update in-place
            li->min_world = min_world;
            li->max_world = max_world;
        }
        else {
            JL_LOCK(&li->def.method->writelock);
            assert(min_world >= li->def.method->min_world);
            int isinferred =  jl_is_rettype_inferred(li);
            if (!isinferred && li->min_world >= min_world && li->max_world <= max_world) {
                // expand the current (uninferred) entry to cover the full inferred range
                // only update the specializations though, since the method table may have other
                // reasons for needing a narrower applicability range
                struct set_world update;
                update.replaced = li;
                if (li->min_world != min_world) {
                    li->min_world = min_world;
                    update.world = min_world;
                    jl_typemap_visitor(li->def.method->specializations, set_min_world2, (void*)&update);
                }
                if (li->max_world != max_world) {
                    li->max_world = max_world;
                    update.world = max_world;
                    jl_typemap_visitor(li->def.method->specializations, set_max_world2, (void*)&update);
                }
            }
            else {
                // clip applicability of old method instance (uninferred or inferred)
                // to make it easier to find the inferred method
                // (even though the real applicability was unchanged)
                // there are 6(!) regions here to consider + boundary conditions for each
                if (li->max_world >= min_world && li->min_world <= max_world) {
                    // there is a non-zero overlap between [li->min, li->max] and [min, max]
                    // there are now 4 regions left to consider
                    // TODO: also take into account li->def.method->world range when computing preferred division
                    if (li->max_world > max_world) {
                        // prefer making it applicable to future ages,
                        // as those are more likely to be useful
                        update_world_bound(li, set_min_world2, max_world + 1);
                    }
                    else if (li->min_world < min_world) {
                        assert(min_world > 1 && "logic violation: min(li->min_world) == 1 (by construction), so min(min_world) == 2");
                        update_world_bound(li, set_max_world2, min_world - 1);
                    }
                    else {
                        // old inferred li is fully covered by new inference result, so just delete it
                        assert(isinferred);
                        update_world_bound(li, set_max_world2, li->min_world - 1);
                    }
                }

                // build a new entry to describe the new (inferred) applicability
                li = jl_get_specialized(li->def.method, li->specTypes, li->sparam_vals);
                li->min_world = min_world;
                li->max_world = max_world;
                jl_typemap_insert(&li->def.method->specializations, li->def.value,
                        (jl_tupletype_t*)li->specTypes, NULL, jl_emptysvec,
                        (jl_value_t*)li, 0, &tfunc_cache,
                        li->min_world, li->max_world, NULL);
            }
            JL_UNLOCK(&li->def.method->writelock);
        }
    }

    // changing rettype changes the llvm signature,
    // so clear all of the llvm state at the same time
    li->functionObjectsDecls.functionObject = NULL;
    li->functionObjectsDecls.specFunctionObject = NULL;
    li->rettype = rettype;
    jl_gc_wb(li, rettype);
    li->inferred = inferred;
    jl_gc_wb(li, inferred);
    if (const_flags & 1) {
        assert(const_flags & 2);
        li->jlcall_api = 2;
    }
    if (const_flags & 2) {
        li->inferred_const = inferred_const;
        jl_gc_wb(li, inferred_const);
    }
    JL_GC_POP();
    return li;
}

static int get_spec_unspec_list(jl_typemap_entry_t *l, void *closure)
{
    if (jl_is_method_instance(l->func.value) && !jl_is_rettype_inferred(l->func.linfo))
        jl_array_ptr_1d_push((jl_array_t*)closure, l->func.value);
    return 1;
}

static int get_method_unspec_list(jl_typemap_entry_t *def, void *closure)
{
    jl_typemap_visitor(def->func.method->specializations, get_spec_unspec_list, closure);
    return 1;
}

void jl_foreach_mtable_in_module(
        jl_module_t *m,
        void (*visit)(jl_methtable_t *mt, void *env),
        void *env)
{
    size_t i;
    void **table = m->bindings.table;
    for (i = 1; i < m->bindings.size; i += 2) {
        if (table[i] != HT_NOTFOUND) {
            jl_binding_t *b = (jl_binding_t*)table[i];
            if (b->owner == m && b->value && b->constp) {
                jl_value_t *v = jl_unwrap_unionall(b->value);
                if (jl_is_datatype(v)) {
                    jl_typename_t *tn = ((jl_datatype_t*)v)->name;
                    if (tn->module == m && tn->name == b->name) {
                        jl_methtable_t *mt = tn->mt;
                        if (mt != NULL && (jl_value_t*)mt != jl_nothing) {
                            visit(mt, env);
                        }
                    }
                }
                else if (jl_is_module(v)) {
                    jl_module_t *child = (jl_module_t*)v;
                    if (child != m && child->parent == m && child->name == b->name) {
                        // this is the original/primary binding for the submodule
                        jl_foreach_mtable_in_module(child, visit, env);
                    }
                }
            }
        }
    }
}

static void reset_mt_caches(jl_methtable_t *mt, void *env)
{
    // removes all method caches
    if (mt->defs.unknown != jl_nothing) // make sure not to reset builtin functions
        mt->cache.unknown = jl_nothing;
    jl_typemap_visitor(mt->defs, get_method_unspec_list, env);
}


jl_function_t *jl_typeinf_func = NULL;
size_t jl_typeinf_world = 0;

JL_DLLEXPORT void jl_set_typeinf_func(jl_value_t *f)
{
    jl_typeinf_func = (jl_function_t*)f;
    jl_typeinf_world = jl_get_tls_world_age();
    ++jl_world_counter; // make type-inference the only thing in this world
    // give type inference a chance to see all of these
    // TODO: also reinfer if max_world != ~(size_t)0
    jl_array_t *unspec = jl_alloc_vec_any(0);
    JL_GC_PUSH1(&unspec);
    jl_foreach_mtable_in_module(jl_main_module, reset_mt_caches, (void*)unspec);
    size_t i, l;
    for (i = 0, l = jl_array_len(unspec); i < l; i++) {
        jl_method_instance_t *li = (jl_method_instance_t*)jl_array_ptr_ref(unspec, i);
        if (!jl_is_rettype_inferred(li))
            jl_type_infer(&li, jl_world_counter, 1);
    }
    JL_GC_POP();
}

static int very_general_type(jl_value_t *t)
{
    return (t && (t==(jl_value_t*)jl_any_type || t == (jl_value_t*)jl_type_type ||
                  (jl_is_typevar(t) &&
                   ((jl_tvar_t*)t)->ub==(jl_value_t*)jl_any_type)));
}

jl_value_t *jl_nth_slot_type(jl_value_t *sig, size_t i)
{
    sig = jl_unwrap_unionall(sig);
    size_t len = jl_field_count(sig);
    if (len == 0)
        return NULL;
    if (i < len-1)
        return jl_tparam(sig, i);
    if (jl_is_vararg_type(jl_tparam(sig,len-1)))
        return jl_unwrap_vararg(jl_tparam(sig,len-1));
    if (i == len-1)
        return jl_tparam(sig, i);
    return NULL;
}

// after intersection, the argument tuple type needs to be corrected to reflect the signature match
// that occurred, if the arguments contained a Type but the signature matched on the kind
static jl_tupletype_t *join_tsig(jl_tupletype_t *tt, jl_tupletype_t *sig)
{
    jl_svec_t *newparams = NULL;
    JL_GC_PUSH1(&newparams);
    size_t i, np;
    for (i = 0, np = jl_nparams(tt); i < np; i++) {
        jl_value_t *elt = jl_tparam(tt, i);
        jl_value_t *newelt = NULL;
        jl_value_t *decl_i = jl_nth_slot_type((jl_value_t*)sig, i);

        if (jl_is_type_type(elt)) {
            // if the declared type was not Any or Union{Type, ...},
            // then the match must been with UnionAll or DataType
            // and the result of matching the type signature
            // needs to be corrected to the concrete type 'kind'
            jl_value_t *kind = jl_typeof(jl_tparam0(elt));
            if (jl_subtype(kind, decl_i)) {
                if (!jl_subtype((jl_value_t*)jl_type_type, decl_i)) {
                    // UnionAlls are problematic because they can be alternate
                    // representations of any type. If we matched this method because
                    // it matched the concrete type UnionAll, then don't cache something
                    // different since that doesn't necessarily actually apply.
                    //
                    // similarly, if we matched Type{T<:Any}::DataType,
                    // then we don't want to cache it that way
                    // since lookup will think we matched ::Type{T}
                    // and that is quite a different thing
                    newelt = kind;
                }
            }
        }
        // prepare to build a new type with the replacement above
        if (newelt) {
            if (!newparams) newparams = jl_svec_copy(tt->parameters);
            jl_svecset(newparams, i, newelt);
        }
    }
    if (newparams)
        tt = jl_apply_tuple_type(newparams);
    JL_GC_POP();
    return tt;
}

static jl_value_t *ml_matches(union jl_typemap_t ml, int offs,
                              jl_tupletype_t *type, int lim, int include_ambiguous,
                              size_t world, size_t *min_valid, size_t *max_valid);

static void jl_cacheable_sig(
    jl_tupletype_t *const type, // the specialized type signature for type lambda
    jl_tupletype_t *const tt, // the original tupletype of the signature
    jl_tupletype_t *decl,
    jl_method_t *definition,

    jl_svec_t **const newparams,
    int *const need_guard_entries,
    int *const makesimplesig)
{
    assert(jl_is_tuple_type(type));
    size_t i, np = jl_nparams(type);
    for (i = 0; i < np; i++) {
        jl_value_t *elt = jl_tparam(type, i);
        jl_value_t *decl_i = jl_nth_slot_type((jl_value_t*)decl, i);
        if ((tt != type && elt != jl_tparam(tt, i)) || // if join_tsig made a swap
                jl_is_kind(elt)) { // might see a kind if called at compile-time
            // kind slots always need guard entries (checking for subtypes of Type)
            *need_guard_entries = 1;
            continue;
        }

        if (definition->generator) {
            // staged functions can't be optimized
            continue;
        }

        // avoid specializing on an argument of type Tuple
        // unless matching a declared type of `::Type`
        if (jl_is_type_type(elt) && jl_is_tuple_type(jl_tparam0(elt)) &&
            !jl_has_free_typevars(decl_i) &&
            (!jl_subtype(decl_i, (jl_value_t*)jl_type_type) || jl_is_kind(decl_i))) { // Type{Tuple{...}}
            elt = (jl_value_t*)jl_anytuple_type_type; // Type{T} where T<:Tuple
            if (!*newparams) *newparams = jl_svec_copy(type->parameters);
            jl_svecset(*newparams, i, elt);
            *need_guard_entries = 1;
        }

        int notcalled_func = (i > 0 && i <= 8 && !(definition->called & (1 << (i - 1))) &&
                              jl_subtype(elt, (jl_value_t*)jl_function_type));
        if (i > 0 && i <= sizeof(definition->nospecialize) * 8 &&
            (definition->nospecialize & (1 << (i - 1))) &&
            decl_i == (jl_value_t*)jl_any_type) { // TODO: nospecialize with other types
            if (!*newparams) *newparams = jl_svec_copy(type->parameters);
            jl_svecset(*newparams, i, (jl_value_t*)jl_any_type);
            *need_guard_entries = 1;
        }
        else if (notcalled_func && (decl_i == (jl_value_t*)jl_any_type ||
                                    decl_i == (jl_value_t*)jl_function_type ||
                                    (jl_is_uniontype(decl_i) &&
                                     ((((jl_uniontype_t*)decl_i)->a == (jl_value_t*)jl_function_type &&
                                       ((jl_uniontype_t*)decl_i)->b == (jl_value_t*)jl_type_type) ||
                                      (((jl_uniontype_t*)decl_i)->b == (jl_value_t*)jl_function_type &&
                                       ((jl_uniontype_t*)decl_i)->a == (jl_value_t*)jl_type_type))))) {
            // and attempt to despecialize types marked Function, Callable, or Any
            // when called with a subtype of Function but is not called
            if (!*newparams) *newparams = jl_svec_copy(type->parameters);
            jl_svecset(*newparams, i, (jl_value_t*)jl_function_type);
            *makesimplesig = 1;
            *need_guard_entries = 1;
        }
        else if (jl_is_type_type(elt) && jl_is_type_type(jl_tparam0(elt)) &&
                 // give up on specializing static parameters for Type{Type{Type{...}}}
                 (jl_is_type_type(jl_tparam0(jl_tparam0(elt))) || !jl_has_free_typevars(decl_i))) {
            /*
              actual argument was Type{...}, we computed its type as
              Type{Type{...}}. we must avoid unbounded nesting here, so
              cache the signature as Type{T}, unless something more
              specific like Type{Type{Int32}} was actually declared.
              this can be determined using a type intersection.
            */
            if (!*newparams) *newparams = jl_svec_copy(type->parameters);
            jl_value_t *ud = jl_unwrap_unionall((jl_value_t*)decl);
            if (i < jl_nparams(ud)) {
                jl_value_t *declt = jl_tparam(ud, i);
                // for T..., intersect with T
                if (jl_is_vararg_type(declt))
                    declt = jl_unwrap_vararg(declt);
                jl_value_t *di = jl_type_intersection(declt, (jl_value_t*)jl_typetype_type);
                assert(di != (jl_value_t*)jl_bottom_type);
                if (jl_is_kind(di))
                    // issue #11355: DataType has a UID and so takes precedence in the cache
                    jl_svecset(*newparams, i, (jl_value_t*)jl_typetype_type);
                else
                    jl_svecset(*newparams, i, di);
                // TODO: recompute static parameter values, so in extreme cases we
                // can give `T=Type` instead of `T=Type{Type{Type{...`.   /* make editors happy:}}} */
            }
            else {
                jl_svecset(*newparams, i, (jl_value_t*)jl_typetype_type);
            }
            *need_guard_entries = 1;
        }
        else if (jl_is_type_type(elt) && very_general_type(decl_i) &&
                 !jl_has_free_typevars(decl_i)) {
            /*
              here's a fairly simple heuristic: if this argument slot's
              declared type is general (Type or Any),
              then don't specialize for every Type that got passed.

              Since every type x has its own type Type{x}, this would be
              excessive specialization for an Any slot.

              This may require guard entries due to other potential matches.
              In particular, TypeConstructors are problematic because they can
              be alternate representations of any type. Extensionally, TC == TC.body,
              but typeof(TC) != typeof(TC.body). This creates an ambiguity:
              Type{TC} is type-equal to Type{TC.body}, yet a slot
              x::TypeConstructor matches the first but not the second, while
              also matching all other TypeConstructors. This means neither
              Type{TC} nor TypeConstructor is more specific.
            */
            if (!*newparams) *newparams = jl_svec_copy(type->parameters);
            jl_svecset(*newparams, i, jl_typetype_type);
            *need_guard_entries = 1;
        }
    }
}

JL_DLLEXPORT int jl_is_cacheable_sig(
    jl_tupletype_t *type,
    jl_tupletype_t *decl,
    jl_method_t *definition)
{
    // compute whether this type signature is a possible return value from jl_cacheable_sig
    //return jl_cacheable_sig(type, NULL, definition->sig, definition, NULL, NULL);

    if (definition->generator)
        // staged functions can't be optimized
        // so assume the caller was intelligent about calling us
        return 1;

    if (!jl_is_datatype(type))
        return 0;

    size_t i, np = jl_nparams(type);
    for (i = 0; i < np; i++) {
        jl_value_t *elt = jl_tparam(type, i);
        jl_value_t *decl_i = jl_nth_slot_type((jl_value_t*)decl, i);

        if (jl_is_vararg_type(elt)) // varargs are always considered compilable
            continue;
        if (jl_is_kind(elt)) // kind slots always need guard entries (checking for subtypes of Type)
            continue;
        if (i > 0 && i <= sizeof(definition->nospecialize) * 8 &&
            (definition->nospecialize & (1 << (i - 1))) &&
            decl_i == (jl_value_t*)jl_any_type) { // TODO: nospecialize with other types
            if (elt != (jl_value_t*)jl_any_type)
                return 0;
            continue;
        }
        if (jl_is_type_type(elt)) { // if join_tsig would make a swap
            // if the declared type was not Any or Union{Type, ...},
            // then the match must been with TypeConstructor or DataType
            // and the result of matching the type signature
            // needs to be corrected to the concrete type 'kind'
            jl_value_t *kind = jl_typeof(jl_tparam0(elt));
            if (kind != (jl_value_t*)jl_tvar_type && jl_subtype(kind, decl_i)) {
                if (!jl_subtype((jl_value_t*)jl_type_type, decl_i))
                    return 0;
            }
        }
        // avoid specializing on an argument of type Tuple
        // unless matching a declared type of `::Type`
        if (jl_is_type_type(elt) && jl_is_tuple_type(jl_tparam0(elt)) &&
            !jl_has_free_typevars(decl_i) &&
            (!jl_subtype(decl_i, (jl_value_t*)jl_type_type) || jl_is_kind(decl_i))) { // Type{Tuple{...}}
            if (!jl_types_equal(elt, (jl_value_t*)jl_anytuple_type_type))
                return 0;
            continue;
        }

        int notcalled_func = (i > 0 && i <= 8 && !(definition->called & (1 << (i - 1))) &&
                              jl_subtype(elt, (jl_value_t*)jl_function_type));
        if (notcalled_func && (decl_i == (jl_value_t*)jl_any_type ||
                               decl_i == (jl_value_t*)jl_function_type ||
                               (jl_is_uniontype(decl_i) &&
                                ((((jl_uniontype_t*)decl_i)->a == (jl_value_t*)jl_function_type &&
                                  ((jl_uniontype_t*)decl_i)->b == (jl_value_t*)jl_type_type) ||
                                 (((jl_uniontype_t*)decl_i)->b == (jl_value_t*)jl_function_type &&
                                  ((jl_uniontype_t*)decl_i)->a == (jl_value_t*)jl_type_type))))) {
            // and attempt to despecialize types marked Function, Callable, or Any
            // when called with a subtype of Function but is not called
            if (elt != (jl_value_t*)jl_function_type)
                return 0;
            continue;
        }
        else if (jl_is_type_type(elt) && jl_is_type_type(jl_tparam0(elt)) &&
                 // give up on specializing static parameters for Type{Type{Type{...}}}
                 (jl_is_type_type(jl_tparam0(jl_tparam0(elt))) || !jl_has_free_typevars(decl_i))) {
            /*
              actual argument was Type{...}, we computed its type as
              Type{Type{...}}. we must avoid unbounded nesting here, so
              cache the signature as Type{T}, unless something more
              specific like Type{Type{Int32}} was actually declared.
              this can be determined using a type intersection.
            */
            jl_value_t *ud = jl_unwrap_unionall((jl_value_t*)decl);
            if (i < jl_nparams(ud)) {
                jl_value_t *declt = jl_tparam(ud, i);
                // for T..., intersect with T
                if (jl_is_vararg_type(declt))
                    declt = jl_unwrap_vararg(declt);
                jl_value_t *di = jl_type_intersection(declt, (jl_value_t*)jl_typetype_type);
                JL_GC_PUSH1(&di);
                assert(di != (jl_value_t*)jl_bottom_type);
                if (jl_is_kind(di)) {
                    JL_GC_POP();
                    return 0;
                }
                else if (!jl_subtype(di, elt) || !jl_subtype(elt, di)) {
                    JL_GC_POP();
                    return 0;
                }
                JL_GC_POP();
            }
            else {
                return 0;
            }
            continue;
        }
        else if (jl_is_type_type(elt) && very_general_type(decl_i) &&
                 !jl_has_free_typevars(decl_i)) {
            /*
              here's a fairly simple heuristic: if this argument slot's
              declared type is general (Type or Any),
              then don't specialize for every Type that got passed.

              Since every type x has its own type Type{x}, this would be
              excessive specialization for an Any slot.

              This may require guard entries due to other potential matches.
              In particular, TypeConstructors are problematic because they can
              be alternate representations of any type. Extensionally, TC == TC.body,
              but typeof(TC) != typeof(TC.body). This creates an ambiguity:
              Type{TC} is type-equal to Type{TC.body}, yet a slot
              x::TypeConstructor matches the first but not the second, while
              also matching all other TypeConstructors. This means neither
              Type{TC} nor TypeConstructor is more specific.
            */
            if (elt != (jl_value_t*)jl_typetype_type)
                return 0;
            continue;
        }
        else if (!jl_is_concrete_type(elt)) {
            return 0;
        }
    }
    return 1;
}

static jl_method_instance_t *cache_method(jl_methtable_t *mt, union jl_typemap_t *cache, jl_value_t *parent,
                                      jl_tupletype_t *type, // the specialized type signature for type lambda
                                      jl_tupletype_t *tt, // the original tupletype of the signature
                                      jl_typemap_entry_t *m,
                                      size_t world,
                                      jl_svec_t *sparams,
                                      int allow_exec)
{
    // caller must hold the mt->writelock
    jl_method_t *definition = m->func.method;
    jl_value_t *decl = (jl_value_t*)m->sig;
    jl_value_t *temp = NULL;
    jl_value_t *temp2 = NULL;
    jl_value_t *temp3 = NULL;
    jl_method_instance_t *newmeth = NULL;
    jl_svec_t *newparams = NULL;
    JL_GC_PUSH5(&temp, &temp2, &temp3, &newmeth, &newparams);

    int need_guard_entries = 0;
    int makesimplesig = 0;
    jl_cacheable_sig(type, tt, (jl_tupletype_t*)decl, definition,
                     (jl_svec_t**)&newparams, &need_guard_entries, &makesimplesig);

    // for varargs methods, only specialize up to max_args.
    // in general, here we want to find the biggest type that's not a
    // supertype of any other method signatures. so far we are conservative
    // and the types we find should be bigger.
    if (definition->generator == NULL && jl_nparams(type) > mt->max_args
        && jl_va_tuple_kind((jl_datatype_t*)decl) == JL_VARARG_UNBOUND) {
        size_t i, nspec = mt->max_args + 2;
        jl_svec_t *limited = jl_alloc_svec(nspec);
        temp = (jl_value_t*)limited;
        if (!newparams) newparams = type->parameters;
        for (i = 0; i < nspec - 1; i++) {
            jl_svecset(limited, i, jl_svecref(newparams, i));
        }
        jl_value_t *lasttype = jl_svecref(newparams, i - 1);
        // if all subsequent arguments are subtypes of lasttype, specialize
        // on that instead of decl. for example, if decl is
        // (Any...)
        // and type is
        // (Symbol, Symbol, Symbol)
        // then specialize as (Symbol...), but if type is
        // (Symbol, Int32, Expr)
        // then specialize as (Any...)
        //
        // note: this also protects the work join_tsig did to correct `types` for the
        // concrete type signatures TypeConstructor and DataType
        // (assuming those made an unlikely appearance in Varargs position)
        size_t j = i;
        int all_are_subtypes = 1;
        for (; j < jl_svec_len(newparams); j++) {
            if (!jl_subtype(jl_svecref(newparams, j), lasttype)) {
                all_are_subtypes = 0;
                break;
            }
        }
        if (all_are_subtypes) {
            // avoid Type{Type{...}}...
            if (jl_is_type_type(lasttype) && jl_is_type_type(jl_tparam0(lasttype)))
                lasttype = (jl_value_t*)jl_type_type;
            jl_svecset(limited, i, jl_wrap_vararg(lasttype, (jl_value_t*)NULL));
        }
        else {
            jl_value_t *unw = jl_unwrap_unionall(decl);
            jl_value_t *lastdeclt = jl_tparam(unw, jl_nparams(unw) - 1);
            int nsp = jl_svec_len(sparams);
            if (nsp > 0) {
                jl_svec_t *env = jl_alloc_svec_uninit(2 * nsp);
                temp2 = (jl_value_t*)env;
                jl_unionall_t *ua = (jl_unionall_t*)m->sig;
                for (j = 0; j < nsp; j++) {
                    assert(jl_is_unionall(ua));
                    jl_svecset(env, j * 2, ua->var);
                    jl_svecset(env, j * 2 + 1, jl_svecref(sparams, j));
                    ua = (jl_unionall_t*)ua->body;
                }
                lastdeclt = (jl_value_t*)jl_instantiate_type_with((jl_value_t*)lastdeclt,
                                                                  jl_svec_data(env), nsp);
            }
            jl_svecset(limited, i, lastdeclt);
        }
        newparams = limited;
        // now there is a problem: the widened signature is more
        // general than just the given arguments, so it might conflict
        // with another definition that doesn't have cache instances yet.
        // to fix this, we insert guard cache entries for all intersections
        // of this signature and definitions. those guard entries will
        // supersede this one in conflicted cases, alerting us that there
        // should actually be a cache miss.
        need_guard_entries = 1;
    }

    size_t min_valid = definition->min_world;
    size_t max_valid = ~(size_t)0;
    int cache_with_orig = 0;
    jl_svec_t* guardsigs = jl_emptysvec;
    jl_tupletype_t *origtype = type; // backup the prior value of `type`
    if (newparams) {
        type = jl_apply_tuple_type(newparams);
        temp2 = (jl_value_t*)type;
    }
    if (need_guard_entries) {
        temp = ml_matches(mt->defs, 0, type, -1, 0, world, &min_valid, &max_valid); // TODO: use MAX_UNSPECIALIZED_CONFLICTS?
        int guards = 0;
        if (temp == jl_false) {
            cache_with_orig = 1;
        }
        else {
            int unmatched_tvars = 0;
            size_t i, l = jl_array_len(temp);
            for (i = 0; i < l; i++) {
                jl_value_t *m = jl_array_ptr_ref(temp, i);
                jl_value_t *env = jl_svecref(m, 1);
                int k, l;
                for (k = 0, l = jl_svec_len(env); k < l; k++) {
                    if (jl_is_typevar(jl_svecref(env, k))) {
                        unmatched_tvars = 1;
                        break;
                    }
                }
                if (unmatched_tvars || guards > MAX_UNSPECIALIZED_CONFLICTS) {
                    // if distinguishing a guard entry from the generalized signature
                    // would require matching type vars then bail out, since the
                    // method cache matching algorithm cannot do that.
                    //
                    // also bail if this requires too many guard entries
                    cache_with_orig = 1;
                    break;
                }
                if (((jl_method_t*)jl_svecref(m, 2)) != definition) {
                    guards++;
                }
            }
        }
        if (!cache_with_orig && guards > 0) {
            // use guard entries as placeholders to prevent this cached method
            // from matching when another more specific definition also exists
            size_t i, l;
            guardsigs = jl_alloc_svec(guards);
            temp3 = (jl_value_t*)guardsigs;
            guards = 0;
            for(i = 0, l = jl_array_len(temp); i < l; i++) {
                jl_value_t *m = jl_array_ptr_ref(temp, i);
                jl_method_t *other = (jl_method_t*)jl_svecref(m, 2);
                if (other != definition) {
                    jl_svecset(guardsigs, guards, (jl_tupletype_t*)jl_svecref(m, 0));
                    guards++;
                    //jl_typemap_insert(cache, parent, (jl_tupletype_t*)jl_svecref(m, 0),
                    //        NULL, jl_emptysvec, /*guard*/NULL, jl_cachearg_offset(mt), &lambda_cache, other->min_world, other->max_world, NULL);
                }
            }
        }
    }

    // here we infer types and specialize the method
    newmeth = jl_specializations_get_linfo(definition, (jl_value_t*)type, sparams, world);
    if (newmeth->min_world > min_valid)
        min_valid = newmeth->min_world;
    if (newmeth->max_world < max_valid)
        max_valid = newmeth->max_world;

    if (cache_with_orig) {
        // if there is a need to cache with one of the original signatures,
        // the method is still specialized on `types`,
        // but one of the original types will be used as the entry signature
        // in the method cache, possible with a simplesig also,
        // to prevent anything else from matching this entry
        type = origtype; // restore `type` to be the `origtype` backup (discard computed simplified `type`)
        origtype = tt; // choose `tt` as the primary key
        makesimplesig = 0;
    }
    else {
        // don't need `origtype` anymore: `type` is an unambiguous method match
        origtype = type;
    }

    // compute the type this will be cached under
    // if we haven't selected an origtype yet, promote `type`,
    // and then decide if it is beneficial to build a new simplesig
    if (origtype == type) {
        type = NULL; // don't need `type` anymore: it's equivalent to the `origtype`
        if (makesimplesig) {
            // reduce the complexity of rejecting this entry in the cache
            // by replacing non-simple types with jl_any_type to build a new `type`
            // (the only case this applies to currently due to the above logic is jl_function_type)
            size_t i, np = jl_nparams(origtype);
            newparams = jl_svec_copy(origtype->parameters);
            for (i = 0; i < np; i++) {
                jl_value_t *elt = jl_svecref(newparams, i);
                if (elt == (jl_value_t*)jl_function_type)
                    jl_svecset(newparams, i, jl_any_type);
            }
            type = jl_apply_tuple_type(newparams);
            temp2 = (jl_value_t*)type;
        }
    }

    jl_typemap_insert(cache, parent, origtype, type, guardsigs,
            (jl_value_t*)newmeth, jl_cachearg_offset(mt), &lambda_cache,
            min_valid, max_valid, NULL);

    if (definition->traced && jl_method_tracer && allow_exec)
        jl_call_tracer(jl_method_tracer, (jl_value_t*)newmeth);
    JL_GC_POP();
    return newmeth;
}

static jl_method_instance_t *jl_mt_assoc_by_type(jl_methtable_t *mt, jl_datatype_t *tt, int cache, int inexact, int allow_exec, size_t world)
{
    // caller must hold the mt->writelock
    jl_typemap_entry_t *entry = NULL;
    jl_svec_t *env = jl_emptysvec;
    jl_method_t *func = NULL;
    jl_tupletype_t *sig = NULL;
    JL_GC_PUSH4(&env, &entry, &func, &sig);

    entry = jl_typemap_assoc_by_type(mt->defs, tt, &env, inexact, 1, 0, world);
    if (entry == NULL || entry == INEXACT_ENTRY) {
        JL_GC_POP();
        return NULL;
    }

    jl_method_t *m = entry->func.method;
    if (jl_has_call_ambiguities(tt, m)) {
        JL_GC_POP();
        return NULL;
    }
#ifdef TRACE_COMPILE
    if (!jl_has_free_typevars((jl_value_t*)tt)) {
        jl_printf(JL_STDERR, "precompile(");
        jl_static_show(JL_STDERR, (jl_value_t*)tt);
        jl_printf(JL_STDERR, ")\n");
    }
#endif
    sig = join_tsig(tt, entry->sig);
    jl_method_instance_t *nf;
    if (!cache) {
        nf = jl_specializations_get_linfo(m, (jl_value_t*)sig, env, world);
    }
    else {
        nf = cache_method(mt, &mt->cache, (jl_value_t*)mt, sig, tt, entry, world, env, allow_exec);
    }
    JL_GC_POP();
    return nf;
}

void print_func_loc(JL_STREAM *s, jl_method_t *m)
{
    long lno = m->line;
    if (lno > 0) {
        char *fname = jl_symbol_name((jl_sym_t*)m->file);
        jl_printf(s, " at %s:%ld", fname, lno);
    }
}

/*
  record ambiguous method priorities

  the relative priority of A and B is ambiguous if
  !subtype(A,B) && !subtype(B,A) && no corresponding tuple
  elements are disjoint.

  for example, (AbstractArray, AbstractMatrix) and (AbstractMatrix, AbstractArray) are ambiguous.
  however, (AbstractArray, AbstractMatrix, Foo) and (AbstractMatrix, AbstractArray, Bar) are fine
  since Foo and Bar are disjoint, so there would be no confusion over
  which one to call.
*/
struct ambiguous_matches_env {
    struct typemap_intersection_env match;
    union jl_typemap_t defs;
    jl_typemap_entry_t *newentry;
    jl_value_t *shadowed;
    int after;
};
const int eager_ambiguity_printing = 0;
static int check_ambiguous_visitor(jl_typemap_entry_t *oldentry, struct typemap_intersection_env *closure0)
{
    struct ambiguous_matches_env *closure = container_of(closure0, struct ambiguous_matches_env, match);
    if (oldentry == closure->newentry) {
        closure->after = 1;
        return 1;
    }
    union jl_typemap_t map = closure->defs;
    jl_tupletype_t *type = (jl_tupletype_t*)closure->match.type;
    jl_method_t *m = closure->newentry->func.method;
    jl_tupletype_t *sig = oldentry->sig;
    jl_value_t *isect = closure->match.ti;

    // we know type ∩ sig != Union{} and
    // we are assuming that
    //        !jl_type_morespecific(type, sig) [before]
    //     or !jl_type_morespecific(sig, type) [after]
    // based on their sort order in the typemap
    // now we are checking that the reverse is true
    int msp;
    if (closure->match.issubty) {
        assert(closure->after);
        msp = 1;
    }
    else if (closure->after) {
        assert(!jl_subtype((jl_value_t*)sig, (jl_value_t*)type));
        msp = jl_type_morespecific_no_subtype((jl_value_t*)type, (jl_value_t*)sig);
    }
    else {
        if (jl_subtype((jl_value_t*)sig, (jl_value_t*)type))
            msp = 1;
        else
            msp = jl_type_morespecific_no_subtype((jl_value_t*)sig, (jl_value_t*)type);
    }

    if (!msp) {
        // see if the intersection is covered by another existing method
        // that will resolve the ambiguity (by being more specific than either)
        // (if type-morespecific made a mistake, this also might end up finding
        // that isect == type or isect == sig and return the original match)
        jl_typemap_entry_t *l = jl_typemap_assoc_by_type(
                map, (jl_tupletype_t*)isect, NULL, 0, 0, 0,
                closure->newentry->min_world);
        if (l != NULL) // ok, intersection is covered
            return 1;
        jl_method_t *mambig = oldentry->func.method;
        if (m->ambig == jl_nothing) {
            m->ambig = (jl_value_t*) jl_alloc_vec_any(0);
            jl_gc_wb(m, m->ambig);
        }
        if (mambig->ambig == jl_nothing) {
            mambig->ambig = (jl_value_t*) jl_alloc_vec_any(0);
            jl_gc_wb(mambig, mambig->ambig);
        }
        jl_array_ptr_1d_push((jl_array_t*) m->ambig, (jl_value_t*) mambig);
        jl_array_ptr_1d_push((jl_array_t*) mambig->ambig, (jl_value_t*) m);
        if (eager_ambiguity_printing) {
            JL_STREAM *s = JL_STDERR;
            jl_printf(s, "WARNING: New definition \n    ");
            jl_static_show_func_sig(s, (jl_value_t*)type);
            print_func_loc(s, m);
            jl_printf(s, "\nis ambiguous with: \n    ");
            jl_static_show_func_sig(s, (jl_value_t*)sig);
            print_func_loc(s, oldentry->func.method);
            jl_printf(s, ".\nTo fix, define \n    ");
            jl_static_show_func_sig(s, isect);
            jl_printf(s, "\nbefore the new definition.\n");
        }
    }
    if (!msp || closure->after) {
        // record that this method definition is being partially replaced
        // (either with a real definition, or an ambiguity error)
        if (closure->shadowed == NULL) {
            closure->shadowed = oldentry->func.value;
        }
        else if (!jl_is_array(closure->shadowed)) {
            jl_array_t *list = jl_alloc_vec_any(2);
            jl_array_ptr_set(list, 0, closure->shadowed);
            jl_array_ptr_set(list, 1, oldentry->func.value);
            closure->shadowed = (jl_value_t*)list;
        }
        else {
            jl_array_ptr_1d_push((jl_array_t*)closure->shadowed, oldentry->func.value);
        }
    }
    return 1;
}

static jl_value_t *check_ambiguous_matches(union jl_typemap_t defs, jl_typemap_entry_t *newentry)
{
    jl_tupletype_t *type = newentry->sig;
    jl_tupletype_t *ttypes = (jl_tupletype_t*)jl_unwrap_unionall((jl_value_t*)type);
    size_t l = jl_nparams(ttypes);
    jl_value_t *va = NULL;
    if (l > 0) {
        va = jl_tparam(ttypes, l - 1);
        if (jl_is_vararg_type(va))
            va = jl_unwrap_vararg(va);
        else
            va = NULL;
    }
    struct ambiguous_matches_env env;
    env.match.fptr = check_ambiguous_visitor;
    env.match.type = (jl_value_t*)type;
    env.match.va = va;
    env.match.ti = NULL;
    env.match.env = jl_emptysvec;
    env.defs = defs;
    env.newentry = newentry;
    env.shadowed = NULL;
    env.after = 0;
    JL_GC_PUSH3(&env.match.env, &env.match.ti, &env.shadowed);
    jl_typemap_intersection_visitor(defs, 0, &env.match);
    JL_GC_POP();
    return env.shadowed;
}

static void method_overwrite(jl_typemap_entry_t *newentry, jl_method_t *oldvalue)
{
    // method overwritten
    jl_method_t *method = (jl_method_t*)newentry->func.method;
    jl_module_t *newmod = method->module;
    jl_module_t *oldmod = oldvalue->module;
    if (newmod != jl_main_module || oldmod != jl_main_module) {
        JL_STREAM *s = JL_STDERR;
        jl_printf(s, "WARNING: Method definition ");
        jl_static_show_func_sig(s, (jl_value_t*)newentry->sig);
        jl_printf(s, " in module %s", jl_symbol_name(oldmod->name));
        print_func_loc(s, oldvalue);
        jl_printf(s, " overwritten");
        if (oldmod != newmod)
            jl_printf(s, " in module %s", jl_symbol_name(newmod->name));
        print_func_loc(s, method);
        jl_printf(s, ".\n");
    }
}

static void update_max_args(jl_methtable_t *mt, jl_value_t *type)
{
    type = jl_unwrap_unionall(type);
    assert(jl_is_datatype(type));
    size_t na = jl_nparams(type);
    if (jl_va_tuple_kind((jl_datatype_t*)type) == JL_VARARG_UNBOUND)
        na--;
    if (na > mt->max_args)
        mt->max_args = na;
}

static int JL_DEBUG_METHOD_INVALIDATION = 0;

// invalidate cached methods that had an edge to a replaced method
static void invalidate_method_instance(jl_method_instance_t *replaced, size_t max_world, int depth)
{
    if (!jl_is_method(replaced->def.method))
        return;
    JL_LOCK_NOGC(&replaced->def.method->writelock);
    jl_array_t *backedges = replaced->backedges;
    if (replaced->max_world > max_world) {
        // recurse to all backedges to update their valid range also
        assert(replaced->min_world - 1 <= max_world && "attempting to set invalid world constraints");
        if (JL_DEBUG_METHOD_INVALIDATION) {
            int d0 = depth;
            while (d0-- > 0)
                jl_uv_puts(JL_STDOUT, " ", 1);
            jl_static_show(JL_STDOUT, (jl_value_t*)replaced);
            jl_uv_puts(JL_STDOUT, "\n", 1);
        }
        replaced->max_world = max_world;
        update_world_bound(replaced, set_max_world2, max_world);
        if (backedges) {
            size_t i, l = jl_array_len(backedges);
            for (i = 0; i < l; i++) {
                jl_method_instance_t *replaced = (jl_method_instance_t*)jl_array_ptr_ref(backedges, i);
                invalidate_method_instance(replaced, max_world, depth + 1);
            }
        }
    }
    replaced->backedges = NULL;
    JL_UNLOCK_NOGC(&replaced->def.method->writelock);
}

// invalidate cached methods that overlap this definition
struct invalidate_conflicting_env {
    struct typemap_intersection_env match;
    size_t max_world;
    int invalidated;
};
static int invalidate_backedges(jl_typemap_entry_t *oldentry, struct typemap_intersection_env *closure0)
{
    struct invalidate_conflicting_env *closure = container_of(closure0, struct invalidate_conflicting_env, match);
    if (oldentry->max_world > closure->max_world) {
        struct set_world def;
        def.replaced = oldentry->func.linfo;
        def.world = closure->max_world;
        jl_method_t *m = def.replaced->def.method;

        // truncate the max-valid in the invoke cache
        if (m->invokes.unknown != NULL)
            jl_typemap_visitor(m->invokes, set_max_world2, (void*)&def);
        // invalidate mt cache entries
        jl_datatype_t *gf = jl_first_argument_datatype((jl_value_t*)m->sig);
        assert(jl_is_datatype(gf) && gf->name->mt && "method signature invalid?");
        jl_typemap_visitor(gf->name->mt->cache, set_max_world2, (void*)&def);

        // invalidate backedges
        JL_LOCK_NOGC(&def.replaced->def.method->writelock);
        jl_array_t *backedges = def.replaced->backedges;
        if (backedges) {
            size_t i, l = jl_array_len(backedges);
            jl_method_instance_t **replaced = (jl_method_instance_t**)jl_array_data(backedges);
            for (i = 0; i < l; i++) {
                invalidate_method_instance(replaced[i], closure->max_world, 0);
            }
        }
        closure->invalidated = 1;
        def.replaced->backedges = NULL;
        JL_UNLOCK_NOGC(&def.replaced->def.method->writelock);
    }
    return 1;
}

// add a backedge from callee to caller
JL_DLLEXPORT void jl_method_instance_add_backedge(jl_method_instance_t *callee, jl_method_instance_t *caller)
{
    assert(callee->min_world <= caller->min_world && callee->max_world >= caller->max_world);
    JL_LOCK(&callee->def.method->writelock);
    if (!callee->backedges) {
        // lazy-init the backedges array
        callee->backedges = jl_alloc_vec_any(1);
        jl_gc_wb(callee, callee->backedges);
        jl_array_ptr_set(callee->backedges, 0, caller);
    }
    else {
        size_t i, l = jl_array_len(callee->backedges);
        for (i = 0; i < l; i++) {
            if (jl_array_ptr_ref(callee->backedges, i) == (jl_value_t*)caller)
                break;
        }
        if (i == l) {
            jl_array_ptr_1d_push(callee->backedges, (jl_value_t*)caller);
        }
    }
    JL_UNLOCK(&callee->def.method->writelock);
}

// add a backedge from a non-existent signature to caller
JL_DLLEXPORT void jl_method_table_add_backedge(jl_methtable_t *mt, jl_value_t *typ, jl_value_t *caller)
{
    JL_LOCK(&mt->writelock);
    if (!mt->backedges) {
        // lazy-init the backedges array
        mt->backedges = jl_alloc_vec_any(2);
        jl_gc_wb(mt, mt->backedges);
        jl_array_ptr_set(mt->backedges, 0, typ);
        jl_array_ptr_set(mt->backedges, 1, caller);
    }
    else {
        size_t i, l = jl_array_len(mt->backedges);
        for (i = 1; i < l; i += 2) {
            if (jl_types_equal(jl_array_ptr_ref(mt->backedges, i - 1), typ)) {
                if (jl_array_ptr_ref(mt->backedges, i) == caller) {
                    JL_UNLOCK(&mt->writelock);
                    return;
                }
                // reuse the already cached instance of this type
                typ = jl_array_ptr_ref(mt->backedges, i - 1);
            }
        }
        jl_array_ptr_1d_push(mt->backedges, typ);
        jl_array_ptr_1d_push(mt->backedges, caller);
    }
    JL_UNLOCK(&mt->writelock);
}

void jl_method_instance_delete(jl_method_instance_t *mi)
{
    invalidate_method_instance(mi, mi->min_world - 1, 0);
    if (JL_DEBUG_METHOD_INVALIDATION)
        jl_uv_puts(JL_STDOUT, "<<<\n", 4);
}

JL_DLLEXPORT void jl_method_table_insert(jl_methtable_t *mt, jl_method_t *method, jl_tupletype_t *simpletype)
{
    assert(jl_is_method(method));
    assert(jl_is_mtable(mt));
    jl_value_t *type = method->sig;
    jl_value_t *oldvalue = NULL;
    struct invalidate_conflicting_env env;
    env.invalidated = 0;
    env.max_world = method->min_world - 1;
    JL_GC_PUSH1(&oldvalue);
    JL_LOCK(&mt->writelock);
    jl_typemap_entry_t *newentry = jl_typemap_insert(&mt->defs, (jl_value_t*)mt,
            (jl_tupletype_t*)type, simpletype, jl_emptysvec, (jl_value_t*)method, 0, &method_defs,
            method->min_world, ~(size_t)0, &oldvalue);
    if (oldvalue) {
        method->ambig = ((jl_method_t*)oldvalue)->ambig;
        method_overwrite(newentry, (jl_method_t*)oldvalue);
    }
    else {
        oldvalue = check_ambiguous_matches(mt->defs, newentry);
        if (mt->backedges) {
            jl_value_t **backedges = (jl_value_t**)jl_array_data(mt->backedges);
            size_t i, na = jl_array_len(mt->backedges);
            size_t ins = 0;
            for (i = 1; i < na; i += 2) {
                jl_value_t *backedgetyp = backedges[i - 1];
                if (!jl_has_empty_intersection(backedgetyp, (jl_value_t*)type)) {
                    jl_method_instance_t *backedge = (jl_method_instance_t*)backedges[i];
                    invalidate_method_instance(backedge, env.max_world, 0);
                    env.invalidated = 1;
                }
                else {
                    backedges[ins++] = backedges[i - 1];
                    backedges[ins++] = backedges[i - 0];
                }
            }
            if (ins == 0)
                mt->backedges = NULL;
            else
                jl_array_del_end(mt->backedges, na - ins);
        }
    }
    if (oldvalue) {
        jl_datatype_t *unw = (jl_datatype_t*)jl_unwrap_unionall(type);
        size_t l = jl_svec_len(unw->parameters);
        jl_value_t *va = NULL;
        if (l > 0) {
            va = jl_tparam(unw, l - 1);
            if (jl_is_vararg_type(va))
                va = jl_unwrap_vararg(va);
            else
                va = NULL;
        }
        env.match.va = va;
        env.match.type = (jl_value_t*)type;
        env.match.fptr = invalidate_backedges;
        env.match.env = NULL;

        if (jl_is_method(oldvalue)) {
            jl_typemap_intersection_visitor(((jl_method_t*)oldvalue)->specializations, 0, &env.match);
        }
        else {
            assert(jl_is_array(oldvalue));
            jl_method_t **d = (jl_method_t**)jl_array_ptr_data(oldvalue);
            size_t i, n = jl_array_len(oldvalue);
            for (i = 0; i < n; i++) {
                jl_typemap_intersection_visitor(d[i]->specializations, 0, &env.match);
            }
        }
    }
    if (env.invalidated && JL_DEBUG_METHOD_INVALIDATION) {
        jl_uv_puts(JL_STDOUT, ">> ", 3);
        jl_static_show(JL_STDOUT, (jl_value_t*)method);
        jl_uv_puts(JL_STDOUT, " ", 1);
        jl_static_show(JL_STDOUT, (jl_value_t*)type);
        jl_uv_puts(JL_STDOUT, "\n", 1);
    }
    update_max_args(mt, type);
    JL_UNLOCK(&mt->writelock);
    JL_GC_POP();
}

void JL_NORETURN jl_method_error_bare(jl_function_t *f, jl_value_t *args, size_t world)
{
    if (jl_methoderror_type) {
        jl_value_t *e = jl_new_struct_uninit(jl_methoderror_type);
        struct jl_method_error {
            jl_value_t *f;
            jl_value_t *args;
            size_t world;
        } *pe = (struct jl_method_error*)e,
           ee = {f, args, world};
        *pe = ee;
        jl_throw(e);
    }
    else {
        jl_printf((JL_STREAM*)STDERR_FILENO, "A method error occurred before the base MethodError type was defined. Aborting...\n");
        jl_static_show((JL_STREAM*)STDERR_FILENO,(jl_value_t*)f); jl_printf((JL_STREAM*)STDERR_FILENO," world %u\n", (unsigned)world);
        jl_static_show((JL_STREAM*)STDERR_FILENO,args); jl_printf((JL_STREAM*)STDERR_FILENO,"\n");
        jl_ptls_t ptls = jl_get_ptls_states();
        ptls->bt_size = rec_backtrace(ptls->bt_data, JL_MAX_BT_SIZE);
        jl_critical_error(0, NULL, ptls->bt_data, &ptls->bt_size);
        abort();
    }
    // not reached
}

void JL_NORETURN jl_method_error(jl_function_t *f, jl_value_t **args, size_t na, size_t world)
{
    jl_value_t *argtup = jl_f_tuple(NULL, args+1, na-1);
    JL_GC_PUSH1(&argtup);
    jl_method_error_bare(f, argtup, world);
    // not reached
}

jl_tupletype_t *arg_type_tuple(jl_value_t **args, size_t nargs)
{
    jl_tupletype_t *tt;
    size_t i;
    if (nargs < jl_page_size/sizeof(jl_value_t*)) {
        jl_value_t **types;
        JL_GC_PUSHARGS(types, nargs);
        for(i=0; i < nargs; i++) {
            jl_value_t *ai = args[i];
            if (jl_is_type(ai))
                types[i] = (jl_value_t*)jl_wrap_Type(ai);
            else
                types[i] = jl_typeof(ai);
        }
        // if `ai` has free type vars this will not be a concrete type.
        // TODO: it would be really nice to only dispatch and cache those as
        // `jl_typeof(ai)`, but that will require some redesign of the caching
        // logic.
        tt = jl_apply_tuple_type_v(types, nargs);
        JL_GC_POP();
    }
    else {
        jl_svec_t *types = jl_alloc_svec(nargs);
        JL_GC_PUSH1(&types);
        for(i=0; i < nargs; i++) {
            jl_value_t *ai = args[i];
            if (jl_is_type(ai))
                jl_svecset(types, i, (jl_value_t*)jl_wrap_Type(ai));
            else
                jl_svecset(types, i, jl_typeof(ai));
        }
        tt = jl_apply_tuple_type(types);
        JL_GC_POP();
    }
    return tt;
}

jl_method_instance_t *jl_method_lookup_by_type(jl_methtable_t *mt, jl_tupletype_t *types,
                                               int cache, int inexact, int allow_exec, size_t world)
{
    jl_typemap_entry_t *entry = jl_typemap_assoc_by_type(mt->cache, types, NULL, 0, 1, jl_cachearg_offset(mt), world);
    if (entry) {
        jl_method_instance_t *linfo = (jl_method_instance_t*)entry->func.value;
        assert(linfo->min_world <= entry->min_world && linfo->max_world >= entry->max_world &&
                "typemap consistency error: MethodInstance doesn't apply to full range of its entry");
        return linfo;
    }
    JL_LOCK(&mt->writelock);
    entry = jl_typemap_assoc_by_type(mt->cache, types, NULL, 0, 1, jl_cachearg_offset(mt), world);
    if (entry) {
        jl_method_instance_t *linfo = (jl_method_instance_t*)entry->func.value;
        assert(linfo->min_world <= entry->min_world && linfo->max_world >= entry->max_world &&
                "typemap consistency error: MethodInstance doesn't apply to full range of its entry");
        JL_UNLOCK(&mt->writelock);
        return linfo;
    }
    if (jl_is_concrete_type((jl_value_t*)types))
        cache = 1;
    jl_method_instance_t *sf = jl_mt_assoc_by_type(mt, types, cache, inexact, allow_exec, world);
    if (cache) {
        JL_UNLOCK(&mt->writelock);
    }
    else {
        JL_GC_PUSH1(&sf);
        JL_UNLOCK(&mt->writelock);
        JL_GC_POP();
    }
    return sf;
}

JL_DLLEXPORT int jl_method_exists(jl_methtable_t *mt, jl_tupletype_t *types, size_t world)
{
    return jl_method_lookup_by_type(mt, types, 0, 0, 1, world) != NULL;
}

jl_method_instance_t *jl_method_lookup(jl_methtable_t *mt, jl_value_t **args, size_t nargs, int cache, size_t world)
{
    jl_typemap_entry_t *entry = jl_typemap_assoc_exact(mt->cache, args, nargs, jl_cachearg_offset(mt), world);
    if (entry)
        return entry->func.linfo;
    JL_LOCK(&mt->writelock);
    entry = jl_typemap_assoc_exact(mt->cache, args, nargs, jl_cachearg_offset(mt), world);
    if (entry) {
        JL_UNLOCK(&mt->writelock);
        return entry->func.linfo;
    }
    jl_tupletype_t *tt = arg_type_tuple(args, nargs);
    jl_method_instance_t *sf = NULL;
    JL_GC_PUSH2(&tt, &sf);
    sf = jl_mt_assoc_by_type(mt, tt, cache, 0, 1, world);
    if (cache) {
        JL_UNLOCK(&mt->writelock);
    }
    else {
        JL_GC_PUSH1(&sf);
        JL_UNLOCK(&mt->writelock);
        JL_GC_POP();
    }
    JL_GC_POP();
    return sf;
}

// return a Vector{Any} of svecs, each describing a method match:
// Any[svec(tt, spvals, m), ...]
// tt is the intersection of the type argument and the method signature,
// spvals is any matched static parameter values, m is the Method,
//
// lim is the max # of methods to return. if there are more, returns jl_false.
// -1 for no limit.
JL_DLLEXPORT jl_value_t *jl_matching_methods(jl_tupletype_t *types, int lim, int include_ambiguous,
                                             size_t world, size_t *min_valid, size_t *max_valid)
{
    jl_value_t *unw = jl_unwrap_unionall((jl_value_t*)types);
    if (jl_is_tuple_type(unw) && jl_tparam0(unw) == jl_bottom_type)
        return (jl_value_t*)jl_alloc_vec_any(0);
    jl_datatype_t *dt = jl_first_argument_datatype(unw);
    if (dt == NULL || !jl_is_datatype(dt))
        return jl_false; // indeterminate - ml_matches can't deal with this case
    jl_methtable_t *mt = dt->name->mt;
    if (mt == NULL)
        return (jl_value_t*)jl_alloc_vec_any(0);
    return ml_matches(mt->defs, 0, types, lim, include_ambiguous, world, min_valid, max_valid);
}

jl_llvm_functions_t jl_compile_for_dispatch(jl_method_instance_t **pli, size_t world)
{
    jl_method_instance_t *li = *pli;
    if (li->jlcall_api == 2)
        return li->functionObjectsDecls;
    if (jl_options.compile_enabled == JL_OPTIONS_COMPILE_OFF ||
        jl_options.compile_enabled == JL_OPTIONS_COMPILE_MIN) {
        // copy fptr from the template method definition
        jl_method_t *def = li->def.method;
        if (jl_is_method(def) && def->unspecialized) {
            if (def->unspecialized->jlcall_api == 2) {
                li->functionObjectsDecls.functionObject = NULL;
                li->functionObjectsDecls.specFunctionObject = NULL;
                li->inferred = def->unspecialized->inferred;
                jl_gc_wb(li, li->inferred);
                li->inferred_const = def->unspecialized->inferred_const;
                if (li->inferred_const)
                    jl_gc_wb(li, li->inferred_const);
                li->jlcall_api = 2;
                return li->functionObjectsDecls;
            }
            if (def->unspecialized->fptr) {
                li->functionObjectsDecls.functionObject = NULL;
                li->functionObjectsDecls.specFunctionObject = NULL;
                li->jlcall_api = def->unspecialized->jlcall_api;
                li->fptr = def->unspecialized->fptr;
                return li->functionObjectsDecls;
            }
        }
        if (jl_options.compile_enabled == JL_OPTIONS_COMPILE_OFF) {
            jl_printf(JL_STDERR, "code missing for ");
            jl_static_show(JL_STDERR, (jl_value_t*)li);
            jl_printf(JL_STDERR, " : sysimg may not have been built with --compile=all\n");
        }
    }
    jl_llvm_functions_t decls = li->functionObjectsDecls;
    if (decls.functionObject != NULL || li->jlcall_api == 2)
        return decls;

    jl_code_info_t *src = NULL;
    if (jl_is_method(li->def.method) && !jl_is_rettype_inferred(li) &&
             jl_symbol_name(li->def.method->name)[0] != '@') {
        // don't bother with typeinf on macros or toplevel thunks
        // but try to infer everything else
        src = jl_type_infer(pli, world, 0);
        li = *pli;
    }
    // check again, because jl_type_infer may have changed li or compiled it
    decls = li->functionObjectsDecls;
    if (decls.functionObject != NULL || li->jlcall_api == 2)
        return decls;
    return jl_compile_linfo(&li, src, world, &jl_default_cgparams);
}

// compile-time method lookup
jl_method_instance_t *jl_get_specialization1(jl_tupletype_t *types, size_t world)
{
    JL_TIMING(METHOD_LOOKUP_COMPILE);
    if (!jl_is_concrete_type((jl_value_t*)types) || jl_has_free_typevars((jl_value_t*)types))
        return NULL;

    jl_value_t *args = jl_unwrap_unionall((jl_value_t*)types);
    assert(jl_is_datatype(args));

    // make sure exactly 1 method matches (issue #7302).
    int i;
    for (i = 0; i < jl_nparams(args); i++) {
        jl_value_t *ti = jl_tparam(args, i);
        // if one argument type is DataType, multiple Type{} definitions
        // might match. also be conservative with tuples rather than trying
        // to analyze them in detail.
        size_t min_valid = 0;
        size_t max_valid = ~(size_t)0;
        if (ti == (jl_value_t*)jl_datatype_type || jl_is_tuple_type(ti)) {
            jl_value_t *matches = jl_matching_methods(types, 1, 0, world, &min_valid, &max_valid);
            if (matches == jl_false)
                return NULL;
            break;
        }
    }

    jl_datatype_t *dt = jl_first_argument_datatype((jl_value_t*)types);
    assert(dt != NULL);
    jl_methtable_t *mt = dt->name->mt;
    // most of the time sf is rooted in mt, but if the method is staged it may
    // not be the case
    // TODO: the above should be false, but better safe than sorry?
    jl_method_instance_t *sf = jl_method_lookup_by_type(mt, types, 1, 1, 1, world);
    assert(sf == NULL || (sf->min_world <= world && sf->max_world >= world));
    JL_GC_PUSH1(&sf);
    if (sf != NULL && jl_has_call_ambiguities(types, sf->def.method)) {
        sf = NULL;
    }
    JL_GC_POP();
    return sf;
}

JL_DLLEXPORT int jl_compile_hint(jl_tupletype_t *types)
{
    size_t world = jl_world_counter;
    jl_method_instance_t *li = jl_get_specialization1(types, world);
    if (li == NULL)
        return 0;
    jl_code_info_t *src = NULL;
    if (!jl_is_rettype_inferred(li))
        src = jl_type_infer(&li, world, 0);
    if (li->jlcall_api != 2)
        jl_compile_linfo(&li, src, world, &jl_default_cgparams);
    return 1;
}

JL_DLLEXPORT jl_value_t *jl_get_spec_lambda(jl_tupletype_t *types, size_t world)
{
    jl_method_instance_t *li = jl_get_specialization1(types, world);
    return li ? (jl_value_t*)li : jl_nothing;
}

JL_DLLEXPORT int jl_has_call_ambiguities(jl_tupletype_t *types, jl_method_t *m)
{
    if (m->ambig == jl_nothing) return 0;
    for (size_t i = 0; i < jl_array_len(m->ambig); i++) {
        jl_method_t *mambig = (jl_method_t*)jl_array_ptr_ref(m->ambig, i);
        if (!jl_has_empty_intersection((jl_value_t*)mambig->sig, (jl_value_t*)types))
            return 1;
    }
    return 0;
}

// add type of `f` to front of argument tuple type
jl_tupletype_t *jl_argtype_with_function(jl_function_t *f, jl_tupletype_t *types)
{
    size_t l = jl_nparams(types);
    jl_value_t *tt = (jl_value_t*)jl_alloc_svec(1+l);
    size_t i;
    JL_GC_PUSH1(&tt);
    if (jl_is_type(f))
        jl_svecset(tt, 0, jl_wrap_Type(f));
    else
        jl_svecset(tt, 0, jl_typeof(f));
    for(i=0; i < l; i++)
        jl_svecset(tt, i+1, jl_tparam(types,i));
    tt = (jl_value_t*)jl_apply_tuple_type((jl_svec_t*)tt);
    JL_GC_POP();
    return (jl_tupletype_t*)tt;
}

<<<<<<< HEAD
#if 0  // TODO restore this for jb/subtype
static int tupletype_any_bottom(jl_value_t *sig)
{
    sig = jl_unwrap_unionall(sig);
    assert(jl_is_tuple_type(sig));
    jl_svec_t *types = ((jl_tupletype_t*)sig)->types;
    size_t i, l = jl_svec_len(types);
    for (i = 0; i < l; i++) {
        if (jl_svecref(types, i) == jl_bottom_type)
            return 1;
    }
    return 0;
}

static int _compile_all_tvar_union(jl_tupletype_t *methsig, jl_svec_t *tvars)
{
    // f{<:Union{...}}(...) is a common pattern
    // and expanding the Union may give a leaf function
    jl_tvar_t **tvs;
    int tvarslen;
    if (jl_is_typevar(tvars)) {
        tvs = (jl_tvar_t**)&tvars;
        tvarslen = 1;
    }
    else {
        tvs = (jl_tvar_t**)jl_svec_data(tvars);
        tvarslen = jl_svec_len(tvars);
        if (tvarslen == 0) {
            if (jl_is_concrete_type((jl_value_t*)methsig)) {
                // usually can create a specialized version of the function,
                // if the signature is already a concrete type
                if (jl_compile_hint(methsig)) {
                    return 1;
                }
            }
            return 0;
        }
    }

    int complete = 1;
    jl_value_t **env;
    JL_GC_PUSHARGS(env, 2 * tvarslen);
    int *idx = (int*)alloca(sizeof(int) * tvarslen);
    int i;
    for (i = 0; i < tvarslen; i++) {
        idx[i] = 0;
        env[2 * i] = (jl_value_t*)tvs[i];
        env[2 * i + 1] = jl_bottom_type; // initialize the list with Union{}, since T<:Union{} is always a valid option
    }

    for (i = 0; i < tvarslen; /* incremented by inner loop */) {
        jl_value_t *sig;
        JL_TRY {
            sig = (jl_value_t*)
                jl_instantiate_type_with((jl_value_t*)methsig, env, tvarslen);
        }
        JL_CATCH {
            goto getnext; // sigh, we found an invalid type signature. should we warn the user?
        }
        assert(jl_is_tuple_type(sig));
        if (sig == jl_bottom_type || tupletype_any_bottom(sig)) {
            goto getnext; // signature wouldn't be callable / is invalid -- skip it
        }
        if (jl_is_concrete_type(sig)) {
            if (jl_compile_hint((jl_tupletype_t*)sig)) {
                if (!jl_has_typevars((jl_value_t*)sig)) goto getnext; // success
            }
        }
        complete = 0;

getnext:
        for (i = 0; i < tvarslen; i++) {
            jl_tvar_t *tv = tvs[i];
            if (jl_is_uniontype(tv->ub)) {
                jl_uniontype_t *ub = (jl_uniontype_t*)tv->ub;
                size_t l = jl_svec_len(ub->types);
                size_t j = idx[i];
                if (j == l) {
                    env[2 * i + 1] = jl_bottom_type;
                    idx[i] = 0;
                }
                else {
                    jl_value_t *ty = jl_svecref(ub->types, j);
                    if (!jl_is_concrete_type(ty))
                        ty = (jl_value_t*)jl_new_typevar(tv->name, tv->lb, ty);
                    env[2 * i + 1] = ty;
                    idx[i] = j + 1;
                    break;
                }
            }
            else {
                env[2 * i + 1] = (jl_value_t*)tv;
                complete = 0;
            }
        }
    }
    JL_GC_POP();
    return complete;
}
#endif
#if 0
static int _compile_all_union(jl_tupletype_t *sig, jl_svec_t *tvars)
{
    // f(::Union{...}, ...) is a common pattern
    // and expanding the Union may give a leaf function
    int complete = 1;
    size_t count_unions = 0;
    size_t i, l = jl_svec_len(sig->parameters);
    jl_svec_t *p = NULL;
    jl_tupletype_t *methsig = NULL;

    for (i = 0; i < l; i++) {
        jl_value_t *ty = jl_svecref(sig->parameters, i);
        if (jl_is_uniontype(ty)) {
            jl_svec_t *utypes = ((jl_uniontype_t*)ty)->types;
            size_t l = jl_svec_len(utypes);
            if (l == 0)
                return 1; // why does this method exist?
            ++count_unions;
        }
    }

    //if (count_unions == 0)
    //    return _compile_all_tvar_union(sig, tvars);

    int *idx = (int*)alloca(sizeof(int) * count_unions);
    for (i = 0; i < count_unions; i++) {
        idx[i] = 0;
    }

    JL_GC_PUSH2(&p, &methsig);
    int idx_ctr = 0, incr = 0;
    while (!incr) {
        jl_svec_t *p = jl_alloc_svec_uninit(l);
        for (i = 0, idx_ctr = 0, incr = 1; i < l; i++) {
            jl_value_t *ty = jl_svecref(sig->parameters, i);
            if (jl_is_uniontype(ty)) {
                jl_svec_t *utypes = ((jl_uniontype_t*)ty)->types;
                size_t l = jl_svec_len(utypes);
                size_t j = idx[idx_ctr];
                jl_svecset(p, i, jl_svecref(utypes, j));
                ++j;
                if (incr) {
                    if (j == l) {
                        idx[idx_ctr] = 0;
                    }
                    else {
                        idx[idx_ctr] = j;
                        incr = 0;
                    }
                }
                ++idx_ctr;
            }
            else {
                jl_svecset(p, i, ty);
            }
        }
        methsig = jl_apply_tuple_type(p);
        //if (!_compile_all_tvar_union(methsig, tvars))
        //    complete = 0;
    }

    JL_GC_POP();
    return complete;
}
#endif

static void _compile_all_deq(jl_array_t *found)
{
    int found_i, found_l = jl_array_len(found);
    jl_printf(JL_STDERR, "found %d uncompiled methods for compile-all\n", (int)found_l);
    jl_method_instance_t *linfo = NULL;
    jl_code_info_t *src = NULL;
    JL_GC_PUSH2(&linfo, &src);
    for (found_i = 0; found_i < found_l; found_i++) {
        if (found_i % (1 + found_l / 300) == 0 || found_i == found_l - 1) // show 300 progress steps, to show progress without overwhelming log files
            jl_printf(JL_STDERR, " %d / %d\r", found_i + 1, found_l);
        jl_typemap_entry_t *ml = (jl_typemap_entry_t*)jl_array_ptr_ref(found, found_i);
        jl_method_t *m = ml->func.method;
        jl_method_instance_t *linfo = m->unspecialized;
        if (!linfo) {
            linfo = jl_get_specialized(m, (jl_value_t*)ml->sig, jl_emptysvec);
            m->unspecialized = linfo;
            jl_gc_wb(m, linfo);
        }

        //// infer this function now, if necessary
        //if (linfo->jlcall_api == 2)
        //    continue;
        //src = jl_type_infer(&linfo, jl_world_counter, 1);
        //if (linfo->jlcall_api == 2)
        //    continue;

        // keep track of whether all possible signatures have been cached (and thus whether it can skip trying to compile the template function)
        // this is necessary because many intrinsics try to call static_eval and thus are not compilable unspecialized
        int complete = 0;//_compile_all_union(ml->sig, ml->tvars);
        if (complete) {
            if (linfo->fptr == NULL && linfo->functionObjectsDecls.functionObject == NULL)
                // indicate that this method doesn't need to be compiled, because it was fully covered above
                // TODO: do this some other way
                linfo->fptr = (jl_fptr_t)(uintptr_t)-1;
        }
        else {
            jl_compile_linfo(&linfo, src, jl_world_counter, &jl_default_cgparams);
            assert(linfo->functionObjectsDecls.functionObject != NULL);
        }
    }
    JL_GC_POP();
    jl_printf(JL_STDERR, "\n");
}

static int _compile_all_enq(jl_typemap_entry_t *ml, void *env)
{
    jl_array_t *found = (jl_array_t*)env;
    // method definition -- compile template field
    jl_method_t *m = ml->func.method;
    if (!m->unspecialized ||
            (m->unspecialized->functionObjectsDecls.functionObject == NULL &&
             m->unspecialized->jlcall_api != 2 &&
             m->unspecialized->fptr == NULL)) {
        // found a lambda that still needs to be compiled
        jl_array_ptr_1d_push(found, (jl_value_t*)ml);
    }
    return 1;
}

static void _compile_all_enq_module(jl_module_t *m, jl_array_t *found)
{
    // scan through all types reachable from 'v' and
    // record all jl_method_instance_t objects and signatures in their method tables
    size_t i, sz = m->bindings.size;
    for(i=1; i < sz; i+=2) {
        if (m->bindings.table[i] != HT_NOTFOUND) {
            jl_binding_t *b = (jl_binding_t*)m->bindings.table[i];
            if (b->owner == m && b->value && b->constp) {
                jl_value_t *v = b->value;
                if (jl_is_datatype(v)) {
                    jl_typename_t *tn = ((jl_datatype_t*)v)->name;
                    if (tn->module == m && tn->name == b->name) {
                        jl_methtable_t *mt = tn->mt;
                        if (mt != NULL && (jl_value_t*)mt != jl_nothing) {
                            jl_typemap_visitor(mt->defs, _compile_all_enq, (void*)found);
                        }
                    }
                }
                else if (jl_is_module(v)) {
                    jl_module_t *child = (jl_module_t*)b->value;
                    if (child != m && child->parent == m && child->name == b->name) {
                        // this is the original/primary binding for the submodule
                        _compile_all_enq_module(child, found);
                    }
                }
            }
        }
    }
}

static void jl_compile_all_defs(void)
{
    // this "found" array will contain
    // TypeMapEntries for Methods and MethodInstances that need to be compiled
    jl_array_t *m = jl_alloc_vec_any(0);
    JL_GC_PUSH1(&m);
    while (1) {
        _compile_all_enq_module(jl_main_module, m);
        size_t changes = jl_array_len(m);
        if (!changes)
            break;
        _compile_all_deq(m);
        jl_array_del_end(m, changes);
    }
    JL_GC_POP();
}

static int _precompile_enq_tfunc(jl_typemap_entry_t *l, void *closure)
{
    if (jl_is_method_instance(l->func.value) &&
            l->func.linfo->functionObjectsDecls.functionObject == NULL &&
            l->func.linfo->jlcall_api != 2)
        jl_array_ptr_1d_push((jl_array_t*)closure, (jl_value_t*)l->sig);
    return 1;
}

static int _precompile_enq_spec(jl_typemap_entry_t *def, void *closure)
{
    jl_typemap_visitor(def->func.method->specializations, _precompile_enq_tfunc, closure);
    return 1;
}

static void _precompile_enq_module(jl_module_t *m, jl_array_t *unspec)
{
    // removes all method caches
    size_t i;
    void **table = m->bindings.table;
    for (i = 1; i < m->bindings.size; i += 2) {
        if (table[i] != HT_NOTFOUND) {
            jl_binding_t *b = (jl_binding_t*)table[i];
            if (b->owner == m && b->value && b->constp) {
                if (jl_is_datatype(b->value)) {
                    jl_typename_t *tn = ((jl_datatype_t*)b->value)->name;
                    if (tn->module == m && tn->name == b->name) {
                        jl_methtable_t *mt = tn->mt;
                        if (mt != NULL && (jl_value_t*)mt != jl_nothing) {
                            jl_typemap_visitor(mt->defs, _precompile_enq_spec, (void*)unspec);
                        }
                    }
                }
                else if (jl_is_module(b->value)) {
                    jl_module_t *child = (jl_module_t*)b->value;
                    if (child != m && child->parent == m && child->name == b->name) {
                        // this is the original/primary binding for the submodule
                        _precompile_enq_module((jl_module_t*)b->value, unspec);
                    }
                }
            }
        }
    }
}

static void jl_compile_specializations(void)
{
    // this "found" array will contain function
    // type signatures that were inferred but haven't been compiled
    jl_array_t *m = jl_alloc_vec_any(0);
    JL_GC_PUSH1(&m);
    _precompile_enq_module(jl_main_module, m);
    size_t i, l;
    for (i = 0, l = jl_array_len(m); i < l; i++) {
        jl_compile_hint((jl_tupletype_t*)jl_array_ptr_ref(m, i));
    }
    JL_GC_POP();
}

void jl_precompile(int all) {
    if (all)
        jl_compile_all_defs();
    jl_compile_specializations();
}

=======
>>>>>>> fe09a7b5
#ifdef JL_TRACE
static int trace_en = 0;
static int error_en = 1;
static void __attribute__ ((unused)) enable_trace(int x) { trace_en=x; }
static void show_call(jl_value_t *F, jl_value_t **args, uint32_t nargs)
{
    jl_static_show(JL_STDOUT, F);
    jl_printf(JL_STDOUT, "(");
    for(size_t i=0; i < nargs; i++) {
        if (i > 0) jl_printf(JL_STDOUT, ", ");
        jl_static_show(JL_STDOUT, jl_typeof(args[i]));
    }
    jl_printf(JL_STDOUT, ")");
}
#endif

static jl_value_t *verify_type(jl_value_t *v)
{
    assert(jl_typeof(jl_typeof(v)));
    return v;
}

STATIC_INLINE int sig_match_fast(jl_value_t **args, jl_value_t **sig, size_t i, size_t n)
{
    // NOTE: This function is a huge performance hot spot!!
    for (; i < n; i++) {
        jl_value_t *decl = sig[i];
        jl_value_t *a = args[i];
        if ((jl_value_t*)jl_typeof(a) != decl) {
            /*
              we are only matching concrete types here, and those types are
              hash-consed, so pointer comparison should work.
            */
            return 0;
        }
    }
    return 1;
}

jl_typemap_entry_t *call_cache[N_CALL_CACHE];
static uint8_t pick_which[N_CALL_CACHE];
#ifdef JL_GF_PROFILE
size_t ncalls;
void call_cache_stats()
{
    int pick_which_stat[4] = {0, 0, 0, 0};
    int i, count = 0;
    for (i = 0; i < N_CALL_CACHE; i++) {
        if (call_cache[i])
            count++;
    }
    for (i = 0; i < N_CALL_CACHE; i++) {
        ++pick_which_stat[pick_which[i] & 3];
    }
    jl_safe_printf("cache occupied: %d / %d; pick_which stats: {%d, %d, %d, %d}\n",
            count, N_CALL_CACHE,
            pick_which_stat[0], pick_which_stat[1], pick_which_stat[2], pick_which_stat[3]);
}
#endif

STATIC_INLINE jl_method_instance_t *jl_lookup_generic_(jl_value_t **args, uint32_t nargs,
                                                       uint32_t callsite, size_t world)
{
#ifdef JL_GF_PROFILE
    ncalls++;
#endif
#ifdef JL_TRACE
    int traceen = trace_en; //&& ((char*)&mt < jl_stack_hi-6000000);
    if (traceen)
        show_call(args[0], &args[1], nargs-1);
#endif

    /*
      search order:
      check associative hash based on callsite address for concrete sig match
      look at concrete signatures
      if there is an exact match, return it
      otherwise look for a matching generic signature
      if no concrete or generic match, raise error
      if no generic match, use the concrete one even if inexact
      otherwise instantiate the generic method and use it
    */
    // compute the entry hashes
    // use different parts of the value
    // so that a collision across all of
    // them is less likely
    uint32_t cache_idx[4] = {
        (callsite) & (N_CALL_CACHE - 1),
        (callsite >> 8) & (N_CALL_CACHE - 1),
        (callsite >> 16) & (N_CALL_CACHE - 1),
        (callsite >> 24 | callsite << 8) & (N_CALL_CACHE - 1)};
    jl_typemap_entry_t *entry = NULL;
    jl_methtable_t *mt = NULL;
    int i;
    // check each cache entry to see if it matches
    for (i = 0; i < 4; i++) {
        entry = call_cache[cache_idx[i]];
        if (entry && nargs == jl_svec_len(entry->sig->parameters) &&
            sig_match_fast(args, jl_svec_data(entry->sig->parameters), 0, nargs) &&
            world >= entry->min_world && world <= entry->max_world) {
            break;
        }
    }
    // if no method was found in the associative cache, check the full cache
    if (i == 4) {
        JL_TIMING(METHOD_LOOKUP_FAST);
        jl_value_t *F = args[0];
        mt = jl_gf_mtable(F);
        entry = jl_typemap_assoc_exact(mt->cache, args, nargs, jl_cachearg_offset(mt), world);
        if (entry && entry->isconcretesig && entry->simplesig == (void*)jl_nothing && entry->guardsigs == jl_emptysvec) {
            // put the entry into the cache if it's valid for a concrete type lookup,
            // using pick_which to slightly randomize where it ends up
            call_cache[cache_idx[++pick_which[cache_idx[0]] & 3]] = entry;
        }
    }

    jl_method_instance_t *mfunc = NULL;
    if (entry) {
        mfunc = entry->func.linfo;
    }
    else {
        JL_LOCK(&mt->writelock);
        entry = jl_typemap_assoc_exact(mt->cache, args, nargs, jl_cachearg_offset(mt), world);
        if (entry) {
            mfunc = entry->func.linfo;
        }
        else {
            // cache miss case
            JL_TIMING(METHOD_LOOKUP_SLOW);
            jl_tupletype_t *tt = arg_type_tuple(args, nargs);
            JL_GC_PUSH1(&tt);
            mfunc = jl_mt_assoc_by_type(mt, tt, 1, 0, 1, world);
            JL_GC_POP();
        }
        JL_UNLOCK(&mt->writelock);
        if (mfunc == NULL) {
#ifdef JL_TRACE
            if (error_en)
                show_call(args[0], args, nargs);
#endif
            jl_method_error((jl_function_t*)args[0], args, nargs, world);
            // unreachable
        }
    }

#ifdef JL_TRACE
    if (traceen)
        jl_printf(JL_STDOUT, " at %s:%d\n", jl_symbol_name(mfunc->def.method->file), mfunc->def.method->line);
#endif
    return mfunc;
}

jl_method_instance_t *jl_lookup_generic(jl_value_t **args, uint32_t nargs, uint32_t callsite,
                                        size_t world)
{
    return jl_lookup_generic_(args, nargs, callsite, world);
}

JL_DLLEXPORT jl_value_t *jl_apply_generic(jl_value_t **args, uint32_t nargs)
{
    jl_method_instance_t *mfunc = jl_lookup_generic_(args, nargs,
                                                     jl_int32hash_fast(jl_return_address()),
                                                     jl_get_ptls_states()->world_age);
    jl_value_t *res = jl_call_method_internal(mfunc, args, nargs);
    return verify_type(res);
}

JL_DLLEXPORT jl_value_t *jl_gf_invoke_lookup(jl_datatype_t *types, size_t world)
{
    jl_methtable_t *mt = ((jl_datatype_t*)jl_tparam0(types))->name->mt;
    jl_typemap_entry_t *entry = jl_typemap_assoc_by_type(mt->defs, types, /*don't record env*/NULL,
            /*exact match*/0, /*subtype*/1, /*offs*/0, world);
    if (!entry)
        return jl_nothing;
    return (jl_value_t*)entry;
}

// invoke()
// this does method dispatch with a set of types to match other than the
// types of the actual arguments. this means it sometimes does NOT call the
// most specific method for the argument types, so we need different logic.
// first we use the given types to look up a definition, then we perform
// caching and specialization within just that definition.
// every definition has its own private method table for this purpose.
//
// NOTE: assumes argument type is a subtype of the lookup type.
jl_value_t *jl_gf_invoke(jl_tupletype_t *types0, jl_value_t **args, size_t nargs)
{
    size_t world = jl_get_ptls_states()->world_age;
    jl_svec_t *tpenv = jl_emptysvec;
    jl_tupletype_t *tt = NULL;
    jl_tupletype_t *types = NULL;
    jl_tupletype_t *sig = NULL;
    JL_GC_PUSH4(&types, &tpenv, &sig, &tt);
    jl_value_t *gf = args[0];
    types = (jl_datatype_t*)jl_argtype_with_function(gf, (jl_tupletype_t*)types0);
    jl_methtable_t *mt = jl_gf_mtable(gf);
    jl_typemap_entry_t *entry = (jl_typemap_entry_t*)jl_gf_invoke_lookup(types, world);

    if ((jl_value_t*)entry == jl_nothing) {
        jl_method_error_bare(gf, (jl_value_t*)types0, world);
        // unreachable
    }

    // now we have found the matching definition.
    // next look for or create a specialization of this definition.

    jl_method_t *method = entry->func.method;
    jl_method_instance_t *mfunc = NULL;
    jl_typemap_entry_t *tm = NULL;
    if (method->invokes.unknown != NULL)
        tm = jl_typemap_assoc_exact(method->invokes, args, nargs, jl_cachearg_offset(mt), world);
    if (tm) {
        mfunc = tm->func.linfo;
    }
    else {
        JL_LOCK(&method->writelock);
        if (method->invokes.unknown != NULL)
            tm = jl_typemap_assoc_exact(method->invokes, args, nargs, jl_cachearg_offset(mt), world);
        if (tm) {
            mfunc = tm->func.linfo;
        }
        else {
            tt = arg_type_tuple(args, nargs);
            if (jl_is_unionall(entry->sig)) {
                jl_value_t *ti = jl_type_intersection_env((jl_value_t*)tt, (jl_value_t*)entry->sig, &tpenv);
                assert(ti != (jl_value_t*)jl_bottom_type);
                (void)ti;
            }
            sig = join_tsig(tt, entry->sig);
            jl_method_t *func = entry->func.method;

            if (func->invokes.unknown == NULL)
                func->invokes.unknown = jl_nothing;

            mfunc = cache_method(mt, &func->invokes, entry->func.value, sig, tt, entry, world, tpenv, 1);
        }
        JL_UNLOCK(&method->writelock);
    }
    JL_GC_POP();
    return jl_call_method_internal(mfunc, args, nargs);
}

typedef struct _tupletype_stack_t {
    struct _tupletype_stack_t *parent;
    jl_tupletype_t *tt;
} tupletype_stack_t;

static int tupletype_on_stack(jl_tupletype_t *tt, tupletype_stack_t *stack)
{
    while (stack) {
        if (tt == stack->tt)
            return 1;
        stack = stack->parent;
    }
    return 0;
}

static int tupletype_has_datatype(jl_tupletype_t *tt, tupletype_stack_t *stack)
{
    for (int i = 0; i < jl_nparams(tt); i++) {
        jl_value_t *ti = jl_tparam(tt, i);
        if (ti == (jl_value_t*)jl_datatype_type)
            return 1;
        if (jl_is_tuple_type(ti)) {
            jl_tupletype_t *tt1 = (jl_tupletype_t*)ti;
            if (!tupletype_on_stack(tt1, stack) &&
                tupletype_has_datatype(tt1, stack)) {
                return 1;
            }
        }
    }
    return 0;
}

JL_DLLEXPORT jl_value_t *jl_get_invoke_lambda(jl_methtable_t *mt,
                                              jl_typemap_entry_t *entry,
                                              jl_tupletype_t *tt,
                                              size_t world)
{
    if (!jl_is_concrete_type((jl_value_t*)tt) || tupletype_has_datatype(tt, NULL))
        return jl_nothing;

    jl_method_t *method = entry->func.method;
    jl_typemap_entry_t *tm = NULL;
    if (method->invokes.unknown != NULL) {
        tm = jl_typemap_assoc_by_type(method->invokes, tt, NULL, 0, 1,
                                      jl_cachearg_offset(mt), world);
        if (tm) {
            return (jl_value_t*)tm->func.linfo;
        }
    }

    JL_LOCK(&method->writelock);
    if (method->invokes.unknown != NULL) {
        tm = jl_typemap_assoc_by_type(method->invokes, tt, NULL, 0, 1,
                                      jl_cachearg_offset(mt), world);
        if (tm) {
            jl_method_instance_t *mfunc = tm->func.linfo;
            JL_UNLOCK(&method->writelock);
            return (jl_value_t*)mfunc;
        }
    }
    jl_svec_t *tpenv = jl_emptysvec;
    jl_tupletype_t *sig = NULL;
    JL_GC_PUSH2(&tpenv, &sig);
    if (jl_is_unionall(entry->sig)) {
        jl_value_t *ti =
            jl_type_intersection_env((jl_value_t*)tt, (jl_value_t*)entry->sig, &tpenv);
        assert(ti != (jl_value_t*)jl_bottom_type);
        (void)ti;
    }
    sig = join_tsig(tt, entry->sig);
    jl_method_t *func = entry->func.method;

    if (func->invokes.unknown == NULL)
        func->invokes.unknown = jl_nothing;

    jl_method_instance_t *mfunc = cache_method(mt, &func->invokes, entry->func.value,
                                               sig, tt, entry, world, tpenv, 1);
    JL_GC_POP();
    JL_UNLOCK(&method->writelock);
    return (jl_value_t*)mfunc;
}

// Return value is rooted globally
jl_function_t *jl_new_generic_function_with_supertype(jl_sym_t *name, jl_module_t *module, jl_datatype_t *st, int iskw)
{
    // type name is function name prefixed with #
    size_t l = strlen(jl_symbol_name(name));
    char *prefixed;
    if (iskw) {
        prefixed = (char*)malloc(l+5);
        strcpy(&prefixed[0], "#kw#");
        strcpy(&prefixed[4], jl_symbol_name(name));
    }
    else {
        prefixed = (char*)malloc(l+2);
        prefixed[0] = '#';
        strcpy(&prefixed[1], jl_symbol_name(name));
    }
    jl_sym_t *tname = jl_symbol(prefixed);
    free(prefixed);
    jl_datatype_t *ftype = (jl_datatype_t*)jl_new_datatype(
            tname, module, st, jl_emptysvec, jl_emptysvec, jl_emptysvec, 0, 0, 0);
    assert(jl_is_datatype(ftype));
    JL_GC_PUSH1(&ftype);
    ftype->name->mt->name = name;
    jl_gc_wb(ftype->name->mt, name);
    jl_set_const(module, tname, (jl_value_t*)ftype);
    jl_value_t *f = jl_new_struct(ftype);
    ftype->instance = f; jl_gc_wb(ftype, f);
    JL_GC_POP();
    return (jl_function_t*)f;
}

JL_DLLEXPORT jl_function_t *jl_get_kwsorter(jl_value_t *ty)
{
    jl_datatype_t *dt = (jl_datatype_t*)jl_argument_datatype(ty);
    if ((jl_value_t*)dt == jl_nothing)
        jl_error("cannot get keyword sorter for abstract type");
    jl_typename_t *tn = dt->name;
    jl_methtable_t *mt = tn->mt;
    if (!mt->kwsorter) {
        JL_LOCK(&mt->writelock);
        if (!mt->kwsorter) {
            mt->kwsorter = jl_new_generic_function_with_supertype(tn->name, mt->module, jl_function_type, 1);
            jl_gc_wb(mt, mt->kwsorter);
        }
        JL_UNLOCK(&mt->writelock);
    }
    return mt->kwsorter;
}

jl_function_t *jl_new_generic_function(jl_sym_t *name, jl_module_t *module)
{
    return jl_new_generic_function_with_supertype(name, module, jl_function_type, 0);
}

JL_DLLEXPORT jl_svec_t *jl_match_method(jl_value_t *type, jl_value_t *sig)
{
    jl_svec_t *env = jl_emptysvec;
    jl_value_t *ti=NULL;
    JL_GC_PUSH2(&env, &ti);
    ti = jl_type_intersection_env(type, (jl_value_t*)sig, &env);
    jl_svec_t *result = jl_svec2(ti, env);
    JL_GC_POP();
    return result;
}

// Determine whether a typevar exists inside at most one DataType.
// These are the typevars that will always be matched by any matching
// arguments.
static int tvar_exists_at_top_level(jl_tvar_t *tv, jl_value_t *sig)
{
    sig = jl_unwrap_unionall(sig);
    int i, l=jl_nparams(sig);
    for(i=0; i < l; i++) {
        jl_value_t *a = jl_tparam(sig, i);
        a = jl_unwrap_unionall(a);
        if (jl_is_vararg_type(a))
            return 0;
        if (jl_is_type_type(a))
            a = jl_unwrap_unionall(jl_tparam0(a));
        if (a == (jl_value_t*)tv)
            return 1;
        if (jl_is_datatype(a)) {
            jl_svec_t *p = ((jl_datatype_t*)a)->parameters;
            int j;
            for(j=0; j < jl_svec_len(p); j++) {
                if (jl_svecref(p,j) == (jl_value_t*)tv)
                    return 1;
            }
        }
    }
    return 0;
}

static int matched_all_tvars(jl_value_t *sig, jl_value_t **env, int envsz)
{
    size_t i;
    jl_value_t *temp = sig;
    for (i = 0; i < envsz; i++) {
        assert(jl_is_unionall(temp));
        if (jl_is_typevar(env[i]) &&
            // if tvar is at the top level it will definitely be matched.
            // see issue #5575
            !tvar_exists_at_top_level(((jl_unionall_t*)temp)->var, sig)) {
            return 0;
        }
        temp = ((jl_unionall_t*)temp)->body;
    }
    return 1;
}

struct ml_matches_env {
    struct typemap_intersection_env match;
    // results:
    jl_value_t *t; // array of svec(argtypes, params, Method)
    size_t min_valid;
    size_t max_valid;
    // temporary:
    jl_svec_t *matc;   // current working svec
    // inputs:
    size_t world;
    int lim;
    int include_ambiguous;  // whether ambiguous matches should be included
};
static int ml_matches_visitor(jl_typemap_entry_t *ml, struct typemap_intersection_env *closure0)
{
    struct ml_matches_env *closure = container_of(closure0, struct ml_matches_env, match);
    int i;
    if (closure->world != 0) { // use zero as a flag value for returning all matches
        // ignore method table entries that have been replaced in the current world
        if (closure->world < ml->min_world) {
            if (closure->max_valid >= ml->min_world)
                closure->max_valid = ml->min_world - 1;
            return 1;
        }
        else if (closure->world > ml->max_world) {
            // ignore method table entries that are part of a later world
            if (closure->min_valid <= ml->max_world)
                closure->min_valid = ml->max_world + 1;
            return 1;
        }
        else {
            // intersect the env valid range with method's valid range
            if (closure->min_valid < ml->min_world)
                closure->min_valid = ml->min_world;
            if (closure->max_valid > ml->max_world)
                closure->max_valid = ml->max_world;
        }
    }
    // a method is shadowed if type <: S <: m->sig where S is the
    // signature of another applicable method
    /*
      more generally, we can stop when the type is a subtype of the
      union of all the signatures examined so far.
    */
    jl_method_t *meth = ml->func.method;
    assert(meth);
    int skip = 0;
    size_t len = jl_array_len(closure->t);
    if (closure->lim >= 0) {
        // we can skip this match if the types are already covered
        // by a prior (more specific) match. but only do this in
        // the "limited" mode used by type inference.
        for (i = 0; i < len; i++) {
            jl_value_t *prior_ti = jl_svecref(jl_array_ptr_ref(closure->t, i), 0);
            // TODO: should be possible to remove the `jl_is_concrete_type` check,
            // but we still need it in case an intersection was approximate.
            if (jl_is_concrete_type(prior_ti) && jl_subtype(closure->match.ti, prior_ti)) {
                skip = 1;
                break;
            }
        }
    }
    if (!skip) {
        /*
          Check whether all static parameters matched. If not, then we
          might have argument type `Tuple{}` and signature type `Tuple{Vararg{T}}`,
          which doesn't match due to there being no value for `T`.
          This is a remaining case of issue #4731 after introducing UnionAll.
        */
        int done = 0, return_this_match = 1;
        jl_svec_t *env = closure->match.env;
        if (closure0->issubty) {
            // if the queried type is a subtype, but not all tvars matched, then
            // this method is excluded by the static-parameters-must-have-values rule
            if (!matched_all_tvars((jl_value_t*)ml->sig, jl_svec_data(env), jl_svec_len(env)))
                return_this_match = !jl_is_concrete_type(closure->match.type);
            else
                done = 1;  // stop; signature fully covers queried type
        }
        // if we reach a definition that fully covers the arguments but there are
        // ambiguities, then this method might not actually match, so we shouldn't
        // add it to the results.
        if (return_this_match && meth->ambig != jl_nothing && (!closure->include_ambiguous || done)) {
            jl_svec_t *env = NULL;
            jl_value_t *mti = NULL;
            JL_GC_PUSH2(&env, &mti);
            for (size_t j = 0; j < jl_array_len(meth->ambig); j++) {
                jl_method_t *mambig = (jl_method_t*)jl_array_ptr_ref(meth->ambig, j);
                env = jl_emptysvec;
                mti = jl_type_intersection_env((jl_value_t*)closure->match.type,
                                               (jl_value_t*)mambig->sig, &env);
                if (mti != (jl_value_t*)jl_bottom_type) {
                    if (closure->include_ambiguous) {
                        assert(done);
                        int k;
                        for(k=0; k < len; k++) {
                            if ((jl_value_t*)mambig == jl_svecref(jl_array_ptr_ref(closure->t, k), 2))
                                break;
                        }
                        if (k >= len) {
                            if (len == 0) {
                                closure->t = (jl_value_t*)jl_alloc_vec_any(0);
                            }
                            mti = (jl_value_t*)jl_svec(3, mti, env, mambig);
                            jl_array_ptr_1d_push((jl_array_t*)closure->t, mti);
                            len++;
                        }
                    }
                    else {
                        // the current method definitely never matches if the intersection with this method
                        // is also fully covered by an ambiguous method's signature
                        if (jl_subtype(closure->match.ti, mambig->sig)) {
                            return_this_match = 0;
                            break;
                        }
                    }
                }
            }
            JL_GC_POP();
        }
        if (return_this_match) {
            if (closure->lim >= 0 && len >= closure->lim) {
                closure->t = (jl_value_t*)jl_false;
                return 0; // terminate search
            }
            closure->matc = jl_svec(3, closure->match.ti, closure->match.env, meth);
            if (len == 0) {
                closure->t = (jl_value_t*)jl_alloc_vec_any(1);
                jl_array_ptr_set(closure->t, 0, (jl_value_t*)closure->matc);
            }
            else {
                jl_array_ptr_1d_push((jl_array_t*)closure->t, (jl_value_t*)closure->matc);
            }
        }
        if (done) return 0;
    }
    return 1;
}

// This is the collect form of calling jl_typemap_intersection_visitor
// with optimizations to skip fully shadowed methods.
//
// Returns a match as an array of svec(argtypes, static_params, Method).
// See below for the meaning of lim.
static jl_value_t *ml_matches(union jl_typemap_t defs, int offs,
                              jl_tupletype_t *type, int lim, int include_ambiguous,
                              size_t world, size_t *min_valid, size_t *max_valid)
{
    jl_value_t *unw = jl_unwrap_unionall((jl_value_t*)type);
    size_t l = jl_svec_len(((jl_datatype_t*)unw)->parameters);
    jl_value_t *va = NULL;
    if (l > 0) {
        va = jl_tparam(unw, l - 1);
        if (jl_is_vararg_type(va))
            va = jl_unwrap_vararg(va);
        else
            va = NULL;
    }
    struct ml_matches_env env;
    env.match.fptr = ml_matches_visitor;
    env.match.type = (jl_value_t*)type;
    env.match.va = va;
    env.match.ti = NULL;
    env.match.env = jl_emptysvec;
    env.t = jl_an_empty_vec_any;
    env.matc = NULL;
    env.lim = lim;
    env.include_ambiguous = include_ambiguous;
    env.world = world;
    env.min_valid = *min_valid;
    env.max_valid = *max_valid;
    JL_GC_PUSH4(&env.t, &env.matc, &env.match.env, &env.match.ti);
    jl_typemap_intersection_visitor(defs, offs, &env.match);
    JL_GC_POP();
    *min_valid = env.min_valid;
    *max_valid = env.max_valid;
    return env.t;
}

// TODO: separate the codegen and typeinf locks
//   currently using a coarser lock seems like
//   the best way to avoid acquisition priority
//   ordering violations
//static jl_mutex_t typeinf_lock;
#define typeinf_lock codegen_lock

JL_DLLEXPORT void jl_typeinf_begin(void)
{
    JL_LOCK(&typeinf_lock);
}

JL_DLLEXPORT void jl_typeinf_end(void)
{
    JL_UNLOCK(&typeinf_lock);
}

#ifdef __cplusplus
}
#endif<|MERGE_RESOLUTION|>--- conflicted
+++ resolved
@@ -1763,348 +1763,6 @@
     return (jl_tupletype_t*)tt;
 }
 
-<<<<<<< HEAD
-#if 0  // TODO restore this for jb/subtype
-static int tupletype_any_bottom(jl_value_t *sig)
-{
-    sig = jl_unwrap_unionall(sig);
-    assert(jl_is_tuple_type(sig));
-    jl_svec_t *types = ((jl_tupletype_t*)sig)->types;
-    size_t i, l = jl_svec_len(types);
-    for (i = 0; i < l; i++) {
-        if (jl_svecref(types, i) == jl_bottom_type)
-            return 1;
-    }
-    return 0;
-}
-
-static int _compile_all_tvar_union(jl_tupletype_t *methsig, jl_svec_t *tvars)
-{
-    // f{<:Union{...}}(...) is a common pattern
-    // and expanding the Union may give a leaf function
-    jl_tvar_t **tvs;
-    int tvarslen;
-    if (jl_is_typevar(tvars)) {
-        tvs = (jl_tvar_t**)&tvars;
-        tvarslen = 1;
-    }
-    else {
-        tvs = (jl_tvar_t**)jl_svec_data(tvars);
-        tvarslen = jl_svec_len(tvars);
-        if (tvarslen == 0) {
-            if (jl_is_concrete_type((jl_value_t*)methsig)) {
-                // usually can create a specialized version of the function,
-                // if the signature is already a concrete type
-                if (jl_compile_hint(methsig)) {
-                    return 1;
-                }
-            }
-            return 0;
-        }
-    }
-
-    int complete = 1;
-    jl_value_t **env;
-    JL_GC_PUSHARGS(env, 2 * tvarslen);
-    int *idx = (int*)alloca(sizeof(int) * tvarslen);
-    int i;
-    for (i = 0; i < tvarslen; i++) {
-        idx[i] = 0;
-        env[2 * i] = (jl_value_t*)tvs[i];
-        env[2 * i + 1] = jl_bottom_type; // initialize the list with Union{}, since T<:Union{} is always a valid option
-    }
-
-    for (i = 0; i < tvarslen; /* incremented by inner loop */) {
-        jl_value_t *sig;
-        JL_TRY {
-            sig = (jl_value_t*)
-                jl_instantiate_type_with((jl_value_t*)methsig, env, tvarslen);
-        }
-        JL_CATCH {
-            goto getnext; // sigh, we found an invalid type signature. should we warn the user?
-        }
-        assert(jl_is_tuple_type(sig));
-        if (sig == jl_bottom_type || tupletype_any_bottom(sig)) {
-            goto getnext; // signature wouldn't be callable / is invalid -- skip it
-        }
-        if (jl_is_concrete_type(sig)) {
-            if (jl_compile_hint((jl_tupletype_t*)sig)) {
-                if (!jl_has_typevars((jl_value_t*)sig)) goto getnext; // success
-            }
-        }
-        complete = 0;
-
-getnext:
-        for (i = 0; i < tvarslen; i++) {
-            jl_tvar_t *tv = tvs[i];
-            if (jl_is_uniontype(tv->ub)) {
-                jl_uniontype_t *ub = (jl_uniontype_t*)tv->ub;
-                size_t l = jl_svec_len(ub->types);
-                size_t j = idx[i];
-                if (j == l) {
-                    env[2 * i + 1] = jl_bottom_type;
-                    idx[i] = 0;
-                }
-                else {
-                    jl_value_t *ty = jl_svecref(ub->types, j);
-                    if (!jl_is_concrete_type(ty))
-                        ty = (jl_value_t*)jl_new_typevar(tv->name, tv->lb, ty);
-                    env[2 * i + 1] = ty;
-                    idx[i] = j + 1;
-                    break;
-                }
-            }
-            else {
-                env[2 * i + 1] = (jl_value_t*)tv;
-                complete = 0;
-            }
-        }
-    }
-    JL_GC_POP();
-    return complete;
-}
-#endif
-#if 0
-static int _compile_all_union(jl_tupletype_t *sig, jl_svec_t *tvars)
-{
-    // f(::Union{...}, ...) is a common pattern
-    // and expanding the Union may give a leaf function
-    int complete = 1;
-    size_t count_unions = 0;
-    size_t i, l = jl_svec_len(sig->parameters);
-    jl_svec_t *p = NULL;
-    jl_tupletype_t *methsig = NULL;
-
-    for (i = 0; i < l; i++) {
-        jl_value_t *ty = jl_svecref(sig->parameters, i);
-        if (jl_is_uniontype(ty)) {
-            jl_svec_t *utypes = ((jl_uniontype_t*)ty)->types;
-            size_t l = jl_svec_len(utypes);
-            if (l == 0)
-                return 1; // why does this method exist?
-            ++count_unions;
-        }
-    }
-
-    //if (count_unions == 0)
-    //    return _compile_all_tvar_union(sig, tvars);
-
-    int *idx = (int*)alloca(sizeof(int) * count_unions);
-    for (i = 0; i < count_unions; i++) {
-        idx[i] = 0;
-    }
-
-    JL_GC_PUSH2(&p, &methsig);
-    int idx_ctr = 0, incr = 0;
-    while (!incr) {
-        jl_svec_t *p = jl_alloc_svec_uninit(l);
-        for (i = 0, idx_ctr = 0, incr = 1; i < l; i++) {
-            jl_value_t *ty = jl_svecref(sig->parameters, i);
-            if (jl_is_uniontype(ty)) {
-                jl_svec_t *utypes = ((jl_uniontype_t*)ty)->types;
-                size_t l = jl_svec_len(utypes);
-                size_t j = idx[idx_ctr];
-                jl_svecset(p, i, jl_svecref(utypes, j));
-                ++j;
-                if (incr) {
-                    if (j == l) {
-                        idx[idx_ctr] = 0;
-                    }
-                    else {
-                        idx[idx_ctr] = j;
-                        incr = 0;
-                    }
-                }
-                ++idx_ctr;
-            }
-            else {
-                jl_svecset(p, i, ty);
-            }
-        }
-        methsig = jl_apply_tuple_type(p);
-        //if (!_compile_all_tvar_union(methsig, tvars))
-        //    complete = 0;
-    }
-
-    JL_GC_POP();
-    return complete;
-}
-#endif
-
-static void _compile_all_deq(jl_array_t *found)
-{
-    int found_i, found_l = jl_array_len(found);
-    jl_printf(JL_STDERR, "found %d uncompiled methods for compile-all\n", (int)found_l);
-    jl_method_instance_t *linfo = NULL;
-    jl_code_info_t *src = NULL;
-    JL_GC_PUSH2(&linfo, &src);
-    for (found_i = 0; found_i < found_l; found_i++) {
-        if (found_i % (1 + found_l / 300) == 0 || found_i == found_l - 1) // show 300 progress steps, to show progress without overwhelming log files
-            jl_printf(JL_STDERR, " %d / %d\r", found_i + 1, found_l);
-        jl_typemap_entry_t *ml = (jl_typemap_entry_t*)jl_array_ptr_ref(found, found_i);
-        jl_method_t *m = ml->func.method;
-        jl_method_instance_t *linfo = m->unspecialized;
-        if (!linfo) {
-            linfo = jl_get_specialized(m, (jl_value_t*)ml->sig, jl_emptysvec);
-            m->unspecialized = linfo;
-            jl_gc_wb(m, linfo);
-        }
-
-        //// infer this function now, if necessary
-        //if (linfo->jlcall_api == 2)
-        //    continue;
-        //src = jl_type_infer(&linfo, jl_world_counter, 1);
-        //if (linfo->jlcall_api == 2)
-        //    continue;
-
-        // keep track of whether all possible signatures have been cached (and thus whether it can skip trying to compile the template function)
-        // this is necessary because many intrinsics try to call static_eval and thus are not compilable unspecialized
-        int complete = 0;//_compile_all_union(ml->sig, ml->tvars);
-        if (complete) {
-            if (linfo->fptr == NULL && linfo->functionObjectsDecls.functionObject == NULL)
-                // indicate that this method doesn't need to be compiled, because it was fully covered above
-                // TODO: do this some other way
-                linfo->fptr = (jl_fptr_t)(uintptr_t)-1;
-        }
-        else {
-            jl_compile_linfo(&linfo, src, jl_world_counter, &jl_default_cgparams);
-            assert(linfo->functionObjectsDecls.functionObject != NULL);
-        }
-    }
-    JL_GC_POP();
-    jl_printf(JL_STDERR, "\n");
-}
-
-static int _compile_all_enq(jl_typemap_entry_t *ml, void *env)
-{
-    jl_array_t *found = (jl_array_t*)env;
-    // method definition -- compile template field
-    jl_method_t *m = ml->func.method;
-    if (!m->unspecialized ||
-            (m->unspecialized->functionObjectsDecls.functionObject == NULL &&
-             m->unspecialized->jlcall_api != 2 &&
-             m->unspecialized->fptr == NULL)) {
-        // found a lambda that still needs to be compiled
-        jl_array_ptr_1d_push(found, (jl_value_t*)ml);
-    }
-    return 1;
-}
-
-static void _compile_all_enq_module(jl_module_t *m, jl_array_t *found)
-{
-    // scan through all types reachable from 'v' and
-    // record all jl_method_instance_t objects and signatures in their method tables
-    size_t i, sz = m->bindings.size;
-    for(i=1; i < sz; i+=2) {
-        if (m->bindings.table[i] != HT_NOTFOUND) {
-            jl_binding_t *b = (jl_binding_t*)m->bindings.table[i];
-            if (b->owner == m && b->value && b->constp) {
-                jl_value_t *v = b->value;
-                if (jl_is_datatype(v)) {
-                    jl_typename_t *tn = ((jl_datatype_t*)v)->name;
-                    if (tn->module == m && tn->name == b->name) {
-                        jl_methtable_t *mt = tn->mt;
-                        if (mt != NULL && (jl_value_t*)mt != jl_nothing) {
-                            jl_typemap_visitor(mt->defs, _compile_all_enq, (void*)found);
-                        }
-                    }
-                }
-                else if (jl_is_module(v)) {
-                    jl_module_t *child = (jl_module_t*)b->value;
-                    if (child != m && child->parent == m && child->name == b->name) {
-                        // this is the original/primary binding for the submodule
-                        _compile_all_enq_module(child, found);
-                    }
-                }
-            }
-        }
-    }
-}
-
-static void jl_compile_all_defs(void)
-{
-    // this "found" array will contain
-    // TypeMapEntries for Methods and MethodInstances that need to be compiled
-    jl_array_t *m = jl_alloc_vec_any(0);
-    JL_GC_PUSH1(&m);
-    while (1) {
-        _compile_all_enq_module(jl_main_module, m);
-        size_t changes = jl_array_len(m);
-        if (!changes)
-            break;
-        _compile_all_deq(m);
-        jl_array_del_end(m, changes);
-    }
-    JL_GC_POP();
-}
-
-static int _precompile_enq_tfunc(jl_typemap_entry_t *l, void *closure)
-{
-    if (jl_is_method_instance(l->func.value) &&
-            l->func.linfo->functionObjectsDecls.functionObject == NULL &&
-            l->func.linfo->jlcall_api != 2)
-        jl_array_ptr_1d_push((jl_array_t*)closure, (jl_value_t*)l->sig);
-    return 1;
-}
-
-static int _precompile_enq_spec(jl_typemap_entry_t *def, void *closure)
-{
-    jl_typemap_visitor(def->func.method->specializations, _precompile_enq_tfunc, closure);
-    return 1;
-}
-
-static void _precompile_enq_module(jl_module_t *m, jl_array_t *unspec)
-{
-    // removes all method caches
-    size_t i;
-    void **table = m->bindings.table;
-    for (i = 1; i < m->bindings.size; i += 2) {
-        if (table[i] != HT_NOTFOUND) {
-            jl_binding_t *b = (jl_binding_t*)table[i];
-            if (b->owner == m && b->value && b->constp) {
-                if (jl_is_datatype(b->value)) {
-                    jl_typename_t *tn = ((jl_datatype_t*)b->value)->name;
-                    if (tn->module == m && tn->name == b->name) {
-                        jl_methtable_t *mt = tn->mt;
-                        if (mt != NULL && (jl_value_t*)mt != jl_nothing) {
-                            jl_typemap_visitor(mt->defs, _precompile_enq_spec, (void*)unspec);
-                        }
-                    }
-                }
-                else if (jl_is_module(b->value)) {
-                    jl_module_t *child = (jl_module_t*)b->value;
-                    if (child != m && child->parent == m && child->name == b->name) {
-                        // this is the original/primary binding for the submodule
-                        _precompile_enq_module((jl_module_t*)b->value, unspec);
-                    }
-                }
-            }
-        }
-    }
-}
-
-static void jl_compile_specializations(void)
-{
-    // this "found" array will contain function
-    // type signatures that were inferred but haven't been compiled
-    jl_array_t *m = jl_alloc_vec_any(0);
-    JL_GC_PUSH1(&m);
-    _precompile_enq_module(jl_main_module, m);
-    size_t i, l;
-    for (i = 0, l = jl_array_len(m); i < l; i++) {
-        jl_compile_hint((jl_tupletype_t*)jl_array_ptr_ref(m, i));
-    }
-    JL_GC_POP();
-}
-
-void jl_precompile(int all) {
-    if (all)
-        jl_compile_all_defs();
-    jl_compile_specializations();
-}
-
-=======
->>>>>>> fe09a7b5
 #ifdef JL_TRACE
 static int trace_en = 0;
 static int error_en = 1;
